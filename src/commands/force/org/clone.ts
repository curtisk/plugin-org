--- conflicted
+++ resolved
@@ -111,10 +111,6 @@
         }
       });
 
-<<<<<<< HEAD
-      const { sandboxReq, srcSandboxName } = await createSandboxRequest(true, flags.definitionfile, logger, varargs);
-      logger.debug('Calling clone with SandboxRequest: %s and SandboxName: %s ', sandboxReq, srcSandboxName);
-=======
       const { sandboxReq, srcSandboxName } = await createSandboxRequest(
         true,
         flags.definitionfile,
@@ -123,7 +119,6 @@
       );
 
       this.logger.debug('Calling clone with SandboxRequest: %s and SandboxName: %s ', sandboxReq, srcSandboxName);
->>>>>>> 2519710d
       flags['target-org'].getConnection(flags['api-version']);
       return flags['target-org'].cloneSandbox(sandboxReq, srcSandboxName, { wait: flags.wait });
     } else {
