/*
 * Copyright (c) 2020, salesforce.com, inc.
 * All rights reserved.
 * Licensed under the BSD 3-Clause license.
 * For full license text, see LICENSE.txt file in the repo root or https://opensource.org/licenses/BSD-3-Clause
 */

import * as fs from 'fs';
import { join } from 'path';
import { assert, expect } from 'chai';
<<<<<<< HEAD
import { MyDomainResolver, Messages, Connection } from '@salesforce/core';
import { Config } from '@oclif/core';
=======
import { MyDomainResolver, Messages, SfError } from '@salesforce/core';
>>>>>>> 2519710d
import { stubMethod } from '@salesforce/ts-sinon';
import { MockTestOrgData, shouldThrow, TestContext } from '@salesforce/core/lib/testSetup';
import { stubSfCommandUx, stubSpinner, stubUx } from '@salesforce/sf-plugins-core';
import { OrgOpenCommand, OrgOpenOutput } from '../../../src/commands/org/open';
import * as utils from '../../../src/shared/utils';

Messages.importMessagesDirectory(__dirname);
const messages = Messages.loadMessages('@salesforce/plugin-org', 'open');
const sharedMessages = Messages.loadMessages('@salesforce/plugin-org', 'messages');

describe('org:open', () => {
  const $$ = new TestContext();
  const testOrg = new MockTestOrgData();

  const testBrowser = 'firefox';
  const testPath = '/lightning/whatever';
  const expectedDefaultUrl = `${testOrg.instanceUrl}/secur/frontdoor.jsp?sid=${testOrg.accessToken}`;
  const expectedUrl = `${expectedDefaultUrl}&retURL=${encodeURIComponent(testPath)}`;

  let sfCommandUxStubs: ReturnType<typeof stubSfCommandUx>;

  const testJsonStructure = (response: OrgOpenOutput) => {
    expect(response).to.have.property('url');
    expect(response).to.have.property('username').equal(testOrg.username);
    expect(response).to.have.property('orgId').equal(testOrg.orgId);
  };

  const spies = new Map();

  beforeEach(async () => {
    sfCommandUxStubs = stubSfCommandUx($$.SANDBOX);
    stubUx($$.SANDBOX);
    stubSpinner($$.SANDBOX);
    await $$.stubAuths(testOrg);
    spies.set('open', stubMethod($$.SANDBOX, utils, 'openUrl').resolves());
  });

  afterEach(() => {
    spies.clear();
  });

  describe('url generation', () => {
    it('org without a url defaults to proper default', async () => {
      const response = await OrgOpenCommand.run(['--json', '--targetusername', testOrg.username, '--urlonly']);
      assert(response);
      testJsonStructure(response);
      expect(response.url).to.equal(expectedDefaultUrl);
    });

    it('org with a url is built correctly', async () => {
      const response = await OrgOpenCommand.run([
        '--json',
        '--targetusername',
        testOrg.username,
        '--urlonly',
        '--path',
        testPath,
      ]);
      assert(response);
      expect(response.url).to.equal(expectedUrl);
    });

    describe('--source-file', () => {
      const flexipagesDir = join('force-app', 'main', 'default', 'flexipages');
      const flexipagePath = join(flexipagesDir, 'test.flexipage-meta.xml');
      const apexDir = join('force-app', 'main', 'default', 'pages');
      const apexPath = join(apexDir, 'test.page');

      before(() => {
        fs.mkdirSync(flexipagesDir, { recursive: true });
        fs.writeFileSync(
          flexipagePath,
          '<?xml version="1.0" encoding="UTF-8" ?><FlexiPage xmlns="http://soap.sforce.com/2006/04/metadata"></FlexiPage>'
        );

        fs.mkdirSync(apexDir, { recursive: true });
        fs.writeFileSync(
          apexPath,
          '<?xml version="1.0" encoding="UTF-8" ?><ApexPage xmlns="http://soap.sforce.com/2006/04/metadata"></ApexPage>'
        );
      });

      after(() => {
        fs.rmSync(flexipagesDir, { force: true, recursive: true });
        fs.rmSync(apexDir, { force: true, recursive: true });
      });

      it('--source-file to flexipage', async () => {
        const cmd = new OrgOpenCommand(
          ['--json', '--targetusername', testOrg.username, '--urlonly', '--source-file', flexipagePath],
          {} as Config
        );

        $$.SANDBOX.stub(Connection.prototype, 'singleRecordQuery').resolves({ Id: '123' });

        const response = await cmd.run();
        expect(response.url).to.include('visualEditor/appBuilder.app?pageId=123');
      });

      it('--source-file to an ApexPage', async () => {
        const cmd = new OrgOpenCommand(
          ['--json', '--targetusername', testOrg.username, '--urlonly', '--source-file', apexPath],
          {} as Config
        );

        const response = await cmd.run();
        expect(response.url).to.include('&retURL=/apex/test');
      });

      it('--source-file when flexipage query errors', async () => {
        const cmd = new OrgOpenCommand(
          ['--json', '--targetusername', testOrg.username, '--urlonly', '--source-file', flexipagesDir],
          {} as Config
        );

        const response = await cmd.run();
        expect(response.url).to.include('flexipage/ui/FlexiPageFilterListPage');
      });

      it('--source-file to neither flexipage or apexpage', async () => {
        const cmd = new OrgOpenCommand(
          ['--json', '--targetusername', testOrg.username, '--urlonly', '--source-file', apexDir],
          {} as Config
        );

        const response = await cmd.run();
        expect(response.url).to.include('flexipage/ui/FlexiPageFilterListPage');
      });
    });

    it('can read url from env', async () => {
      process.env.FORCE_OPEN_URL = testPath;

      const response = await OrgOpenCommand.run(['--json', '--targetusername', testOrg.username, '--urlonly']);
      assert(response);
      testJsonStructure(response);
      expect(response.url).to.equal(expectedUrl);
      delete process.env.FORCE_OPEN_URL;
    });
  });

  describe('domain resolution, with callout', () => {
    beforeEach(() => {
      stubMethod($$.SANDBOX, MyDomainResolver, 'create').resolves(MyDomainResolver.prototype);
    });

    it('waits on domains that need time to resolve', async () => {
      spies.set('resolver', stubMethod($$.SANDBOX, MyDomainResolver.prototype, 'resolve').resolves('1.1.1.1'));

      const response = await OrgOpenCommand.run(['--json', '--targetusername', testOrg.username, '--path', testPath]);
      assert(response);
      testJsonStructure(response);
      expect(response.url).to.equal(expectedUrl);

      expect(spies.get('resolver').callCount).to.equal(1);
    });

    it('handles domain timeouts', async () => {
      spies.set('resolver', stubMethod($$.SANDBOX, MyDomainResolver.prototype, 'resolve').throws(new Error('timeout')));
      try {
        await OrgOpenCommand.run(['--json', '--targetusername', testOrg.username, '--path', testPath]);
      } catch (e) {
        expect(spies.get('resolver').callCount).to.equal(1);
        expect(spies.get('open').callCount).to.equal(0);
        assert(e instanceof SfError, 'should be an SfError');
        expect(e.message).to.equal(messages.getMessage('domainTimeoutError'));
      }
    });
  });

  describe('domain resolution, no callout', () => {
    beforeEach(() => {
      stubMethod($$.SANDBOX, MyDomainResolver, 'create').resolves(MyDomainResolver.prototype);
      spies.set('resolver', stubMethod($$.SANDBOX, MyDomainResolver.prototype, 'resolve').resolves('1.1.1.1'));
    });
    // it('does not wait for domains on internal urls');

    it('does not wait for domains in container mode, even without urlonly', async () => {
      process.env.SFDX_CONTAINER_MODE = 'true';
      const response = await OrgOpenCommand.run(['--json', '--targetusername', testOrg.username, '--path', testPath]);
      assert(response);
      testJsonStructure(response);
      expect(response.url).to.equal(expectedUrl);
      expect(spies.get('resolver').callCount).to.equal(0);
      delete process.env.SFDX_CONTAINER_MODE;
    });

    it('does not wait for domains when timeouts are zero, even without urlonly', async () => {
      process.env.SFDX_DOMAIN_RETRY = '0';

      const response = await OrgOpenCommand.run(['--json', '--targetusername', testOrg.username, '--path', testPath]);
      assert(response);
      testJsonStructure(response);
      expect(spies.get('resolver').callCount).to.equal(0);
      delete process.env.SFDX_DOMAIN_RETRY;
    });
  });

  describe('human output', () => {
    beforeEach(() => {
      stubMethod($$.SANDBOX, MyDomainResolver, 'create').resolves(MyDomainResolver.prototype);
    });

    it('calls open and outputs proper success message (no url)', async () => {
      spies.set('resolver', stubMethod($$.SANDBOX, MyDomainResolver.prototype, 'resolve').resolves('1.1.1.1'));
      await OrgOpenCommand.run(['--targetusername', testOrg.username, '--path', testPath]);

      expect(sfCommandUxStubs.logSuccess.firstCall.args).to.include(
        messages.getMessage('humanSuccessNoUrl', [testOrg.orgId, testOrg.username])
      );
      expect(spies.get('resolver').callCount).to.equal(1);
      expect(spies.get('open').callCount).to.equal(1);
    });

    it('outputs proper warning and message (includes url for --urlonly)', async () => {
      spies.set('resolver', stubMethod($$.SANDBOX, MyDomainResolver.prototype, 'resolve').resolves('1.1.1.1'));

      await OrgOpenCommand.run(['--targetusername', testOrg.username, '--path', testPath, '--urlonly']);

      expect(sfCommandUxStubs.logSuccess.firstCall.args).to.include(
        messages.getMessage('humanSuccess', [testOrg.orgId, testOrg.username, expectedUrl])
      );
    });

    it('throws on dns fail', async () => {
      spies.set(
        'resolver',
        stubMethod($$.SANDBOX, MyDomainResolver.prototype, 'resolve').rejects(new Error('timeout'))
      );

      try {
        await shouldThrow(OrgOpenCommand.run(['--targetusername', testOrg.username, '--path', testPath]));
      } catch (e) {
        const error = e as SfError;
        expect(error.message).to.contain(messages.getMessage('domainTimeoutError'));
        expect(spies.get('resolver').callCount).to.equal(1);
        expect(spies.get('open').callCount).to.equal(0);
      }
    });
  });

  describe('browser argument', () => {
    it('calls open with no browser argument', async () => {
      spies.set('resolver', stubMethod($$.SANDBOX, MyDomainResolver.prototype, 'resolve').resolves('1.1.1.1'));

      await OrgOpenCommand.run(['--targetusername', testOrg.username, '--path', testPath]);
      expect(
        sfCommandUxStubs.logSuccess.calledOnceWith(
          messages.getMessage('humanSuccessNoUrl', [testOrg.orgId, testOrg.username])
        )
      );
      expect(sfCommandUxStubs.warn.calledOnceWith(sharedMessages.getMessage('SecurityWarning')));

      expect(spies.get('resolver').callCount).to.equal(1);
      expect(spies.get('open').callCount).to.equal(1);
      expect(spies.get('open').args[0][1]).to.eql({});
    });

    it('calls open with a browser argument', async () => {
      spies.set('resolver', stubMethod($$.SANDBOX, MyDomainResolver.prototype, 'resolve').resolves('1.1.1.1'));

      await OrgOpenCommand.run(['--targetusername', testOrg.username, '--path', testPath, '-b', testBrowser]);

      expect(sfCommandUxStubs.warn(sharedMessages.getMessage('SecurityWarning')));
      expect(
        sfCommandUxStubs.logSuccess.calledOnceWith(
          messages.getMessage('humanSuccessNoUrl', [testOrg.orgId, testOrg.username])
        )
      );

      expect(spies.get('resolver').callCount).to.equal(1);
      expect(spies.get('open').callCount).to.equal(1);
      expect(spies.get('open').args[0][1]).to.not.eql({});
    });

    it('does not call open as passed unknown browser name', async () => {
      spies.set('resolver', stubMethod($$.SANDBOX, MyDomainResolver.prototype, 'resolve').resolves('1.1.1.1'));

      try {
        await shouldThrow(OrgOpenCommand.run(['--targetusername', testOrg.username, '--path', testPath, '-b', 'duff']));
      } catch (e) {
        // as expected
      }
      expect(spies.get('resolver').callCount).to.equal(0);
      expect(spies.get('open').callCount).to.equal(0);
    });
  });
});<|MERGE_RESOLUTION|>--- conflicted
+++ resolved
@@ -8,12 +8,8 @@
 import * as fs from 'fs';
 import { join } from 'path';
 import { assert, expect } from 'chai';
-<<<<<<< HEAD
 import { MyDomainResolver, Messages, Connection } from '@salesforce/core';
 import { Config } from '@oclif/core';
-=======
-import { MyDomainResolver, Messages, SfError } from '@salesforce/core';
->>>>>>> 2519710d
 import { stubMethod } from '@salesforce/ts-sinon';
 import { MockTestOrgData, shouldThrow, TestContext } from '@salesforce/core/lib/testSetup';
 import { stubSfCommandUx, stubSpinner, stubUx } from '@salesforce/sf-plugins-core';
@@ -70,7 +66,7 @@
         testOrg.username,
         '--urlonly',
         '--path',
-        testPath,
+        testPath
       ]);
       assert(response);
       expect(response.url).to.equal(expectedUrl);
