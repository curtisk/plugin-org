--- conflicted
+++ resolved
@@ -26,11 +26,7 @@
     "@swc/core": "1.3.39",
     "@types/chai-as-promised": "^7.1.5",
     "@types/shelljs": "^0.8.10",
-<<<<<<< HEAD
     "@typescript-eslint/eslint-plugin": "^5.55.0",
-=======
-    "@typescript-eslint/eslint-plugin": "^5.54.0",
->>>>>>> 0c9b2479
     "@typescript-eslint/parser": "^5.55.0",
     "chai": "^4.3.7",
     "chai-as-promised": "^7.1.1",
