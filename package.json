--- conflicted
+++ resolved
@@ -6,13 +6,8 @@
   "main": "lib/index.js",
   "bugs": "https://github.com/forcedotcom/cli/issues",
   "dependencies": {
-<<<<<<< HEAD
-    "@oclif/core": "^2.3.0",
-    "@salesforce/core": "^3.33.4",
-=======
     "@oclif/core": "^2.3.1",
     "@salesforce/core": "^3.33.5",
->>>>>>> 7927f49e
     "@salesforce/kit": "^1.9.0",
     "@salesforce/sf-plugins-core": "^2.2.3",
     "open": "8.4.1",
