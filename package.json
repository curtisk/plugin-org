{
  "name": "@salesforce/plugin-org",
  "description": "Commands to interact with Salesforce orgs",
  "version": "4.3.0",
  "author": "Salesforce",
  "bugs": "https://github.com/forcedotcom/cli/issues",
  "dependencies": {
    "@oclif/core": "^4.0.6",
    "@salesforce/core": "^8.0.3",
    "@salesforce/kit": "^3.1.6",
    "@salesforce/sf-plugins-core": "^11.1.2",
    "@salesforce/source-deploy-retrieve": "^12.0.1",
    "ansis": "^3.2.0",
    "change-case": "^5.4.4",
    "cli-spinners": "^2",
    "ink": "^5.0.1",
    "is-wsl": "^3.1.0",
    "open": "^10.1.0",
    "react": "^18.3.1"
  },
  "devDependencies": {
    "@oclif/plugin-command-snapshot": "^5.2.3",
    "@salesforce/cli-plugins-testkit": "^5.3.15",
<<<<<<< HEAD
    "@salesforce/dev-scripts": "^10.2.1",
    "@salesforce/plugin-command-reference": "^3.1.4",
    "@salesforce/ts-sinon": "1.4.19",
    "@types/react": "^18.3.3",
    "eslint-config-xo": "^0.45.0",
    "eslint-config-xo-react": "^0.27.0",
    "eslint-plugin-react": "^7.34.3",
    "eslint-plugin-react-hooks": "^4.6.2",
=======
    "@salesforce/dev-scripts": "^10.2.2",
    "@salesforce/plugin-command-reference": "^3.1.5",
    "@salesforce/ts-sinon": "1.4.22",
>>>>>>> 49c4e33c
    "eslint-plugin-sf-plugin": "^1.18.8",
    "moment": "^2.30.1",
    "oclif": "^4.13.9",
    "ts-node": "^10.9.2",
    "typescript": "^5.4.5"
  },
  "engines": {
    "node": ">=18.0.0"
  },
  "files": [
    "/lib",
    "/messages",
    "/oclif.manifest.json"
  ],
  "homepage": "https://github.com/salesforcecli/plugin-org",
  "keywords": [
    "force",
    "salesforce",
    "salesforcedx",
    "sf",
    "sf-plugin",
    "sfdx",
    "sfdx-plugin"
  ],
  "license": "BSD-3-Clause",
  "oclif": {
    "commands": "./lib/commands",
    "bin": "sf",
    "devPlugins": [
      "@oclif/plugin-help",
      "@oclif/plugin-command-snapshot",
      "@salesforce/plugin-command-reference"
    ],
    "topics": {
      "org": {
        "description": "Commands to create and manage orgs and scratch org users.",
        "subtopics": {
          "create": {
            "description": "Create scratch orgs, sandboxes, org shapes, and org snapshots."
          },
          "resume": {
            "description": "Resume an org creation that was started asynchronously, timed out, or was interrupted."
          },
          "list": {
            "description": "List metadata types that are relevant to the org."
          },
          "delete": {
            "description": "Delete scratch orgs, sandboxes, org shapes, and org snapshots."
          },
          "enable": {
            "description": "Enable source tracking in an org."
          },
          "disable": {
            "description": "Disable source tracking in an org."
          }
        },
        "external": true
      },
      "force": {
        "external": true,
        "subtopics": {
          "org": {
            "description": "Manage your sandbox and scratch orgs."
          }
        }
      },
      "foo": {
        "description": "description for foo"
      }
    },
    "flexibleTaxonomy": true,
    "topicSeparator": " "
  },
  "repository": "salesforcecli/plugin-org",
  "scripts": {
    "build": "wireit",
    "clean": "sf-clean",
    "clean-all": "sf-clean all",
    "compile": "wireit",
    "docs": "sf-docs",
    "format": "wireit",
    "link-check": "wireit",
    "lint": "wireit",
    "postpack": "sf-clean --ignore-signing-artifacts",
    "prepack": "sf-prepack",
    "prepare": "sf-install",
    "test": "wireit",
    "test:nuts": "nyc mocha \"./test/nut/*.nut.ts\" --slow 4500 --timeout 1200000 --parallel --jobs 2",
    "test:nuts:legacy": "nyc mocha \"./test/nut/legacy/*.nut.ts\" --slow 4500 --timeout 1200000 --parallel --jobs 5",
    "test:nuts:sandbox": "nyc mocha \"./test/**/*.sandboxNut.ts\" --slow 450000 --timeout 7200000 --parallel --jobs 5",
    "test:only": "wireit",
    "test:watch": "mocha --watch \"./test/**/*.test.ts\"",
    "version": "oclif readme"
  },
  "publishConfig": {
    "access": "public"
  },
  "wireit": {
    "build": {
      "dependencies": [
        "compile",
        "lint"
      ]
    },
    "compile": {
      "command": "tsc -p . --pretty --incremental",
      "files": [
        "src/**/*.ts",
        "**/tsconfig.json",
        "messages/**"
      ],
      "output": [
        "lib/**",
        "*.tsbuildinfo"
      ],
      "clean": "if-file-deleted"
    },
    "format": {
      "command": "prettier --write \"+(src|test|schemas)/**/*.+(ts|js|json)|command-snapshot.json\"",
      "files": [
        "src/**/*.ts",
        "test/**/*.ts",
        "schemas/**/*.json",
        "command-snapshot.json",
        ".prettier*"
      ],
      "output": []
    },
    "lint": {
      "command": "eslint src test --color --cache --cache-location .eslintcache",
      "files": [
        "src/**/*.ts",
        "test/**/*.ts",
        "messages/**",
        "**/.eslint*",
        "**/tsconfig.json"
      ],
      "output": []
    },
    "test": {
      "dependencies": [
        "test:compile",
        "test:only",
        "test:command-reference",
        "test:deprecation-policy",
        "lint",
        "test:json-schema",
        "link-check"
      ]
    },
    "test:command-reference": {
      "command": "node --loader ts-node/esm --no-warnings=ExperimentalWarning \"./bin/dev.js\" commandreference:generate --erroronwarnings",
      "files": [
        "src/**/*.ts",
        "messages/**",
        "package.json"
      ],
      "output": [
        "tmp/root"
      ]
    },
    "test:deprecation-policy": {
      "command": "node --loader ts-node/esm --no-warnings=ExperimentalWarning \"./bin/dev.js\" snapshot:compare",
      "files": [
        "src/**/*.ts"
      ],
      "output": [],
      "dependencies": [
        "compile"
      ]
    },
    "test:json-schema": {
      "command": "node --loader ts-node/esm --no-warnings=ExperimentalWarning \"./bin/dev.js\" schema:compare",
      "files": [
        "src/**/*.ts",
        "schemas"
      ],
      "output": []
    },
    "test:compile": {
      "command": "tsc -p \"./test\" --pretty",
      "files": [
        "test/**/*.ts",
        "**/tsconfig.json"
      ],
      "output": []
    },
    "test:only": {
      "command": "nyc mocha \"test/**/*.test.ts\"",
      "env": {
        "FORCE_COLOR": "2"
      },
      "files": [
        "test/**/*.ts",
        "src/**/*.ts",
        "**/tsconfig.json",
        ".mocha*",
        "!*.nut.ts",
        ".nycrc"
      ],
      "output": []
    },
    "link-check": {
      "command": "node -e \"process.exit(process.env.CI ? 0 : 1)\" || linkinator \"**/*.md\" --skip \"CHANGELOG.md|node_modules|test/|confluence.internal.salesforce.com|my.salesforce.com|%s\" --markdown --retry --directory-listing --verbosity error",
      "files": [
        "./*.md",
        "./!(CHANGELOG).md",
        "messages/**/*.md"
      ],
      "output": []
    }
  },
  "exports": "./lib/index.js",
  "type": "module"
}<|MERGE_RESOLUTION|>--- conflicted
+++ resolved
@@ -21,20 +21,14 @@
   "devDependencies": {
     "@oclif/plugin-command-snapshot": "^5.2.3",
     "@salesforce/cli-plugins-testkit": "^5.3.15",
-<<<<<<< HEAD
-    "@salesforce/dev-scripts": "^10.2.1",
-    "@salesforce/plugin-command-reference": "^3.1.4",
-    "@salesforce/ts-sinon": "1.4.19",
+    "@salesforce/dev-scripts": "^10.2.2",
+    "@salesforce/plugin-command-reference": "^3.1.5",
+    "@salesforce/ts-sinon": "1.4.22",
     "@types/react": "^18.3.3",
     "eslint-config-xo": "^0.45.0",
     "eslint-config-xo-react": "^0.27.0",
     "eslint-plugin-react": "^7.34.3",
     "eslint-plugin-react-hooks": "^4.6.2",
-=======
-    "@salesforce/dev-scripts": "^10.2.2",
-    "@salesforce/plugin-command-reference": "^3.1.5",
-    "@salesforce/ts-sinon": "1.4.22",
->>>>>>> 49c4e33c
     "eslint-plugin-sf-plugin": "^1.18.8",
     "moment": "^2.30.1",
     "oclif": "^4.13.9",
