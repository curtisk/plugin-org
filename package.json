--- conflicted
+++ resolved
@@ -1,21 +1,13 @@
 {
   "name": "@salesforce/plugin-org",
   "description": "Commands to interact with Salesforce orgs",
-<<<<<<< HEAD
   "version": "4.5.8-beta.2",
-=======
-  "version": "4.5.8",
->>>>>>> 9c430a1c
   "author": "Salesforce",
   "bugs": "https://github.com/forcedotcom/cli/issues",
   "dependencies": {
     "@oclif/core": "^4.0.16",
-<<<<<<< HEAD
     "@oclif/multi-stage-output": "^0.5.1",
-    "@salesforce/core": "^8.4.0",
-=======
     "@salesforce/core": "^8.5.5",
->>>>>>> 9c430a1c
     "@salesforce/kit": "^3.2.2",
     "@salesforce/sf-plugins-core": "^11.3.7",
     "@salesforce/source-deploy-retrieve": "^12.6.2",
