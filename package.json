{
  "name": "@salesforce/plugin-org",
  "description": "Commands to interact with Salesforce orgs",
  "version": "4.4.8",
  "author": "Salesforce",
  "bugs": "https://github.com/forcedotcom/cli/issues",
  "dependencies": {
    "@oclif/core": "^4.0.16",
<<<<<<< HEAD
    "@oclif/multi-stage-output": "^0.3.0",
    "@salesforce/core": "^8.2.7",
    "@salesforce/kit": "^3.2.0",
    "@salesforce/sf-plugins-core": "^11.3.4",
=======
    "@salesforce/core": "^8.4.0",
    "@salesforce/kit": "^3.2.0",
    "@salesforce/sf-plugins-core": "^11.3.3",
>>>>>>> 3499c53b
    "@salesforce/source-deploy-retrieve": "^12.1.12",
    "ansis": "^3.2.0",
    "change-case": "^5.4.4",
    "is-wsl": "^3.1.0",
    "open": "^10.1.0",
    "terminal-link": "^3.0.0"
  },
  "devDependencies": {
    "@oclif/plugin-command-snapshot": "^5.2.12",
    "@salesforce/cli-plugins-testkit": "^5.3.25",
    "@salesforce/dev-scripts": "^10.2.9",
    "@salesforce/plugin-command-reference": "^3.1.15",
    "@salesforce/ts-sinon": "^1.4.23",
    "eslint-plugin-sf-plugin": "^1.20.5",
    "moment": "^2.30.1",
    "oclif": "^4.14.20",
    "ts-node": "^10.9.2",
    "typescript": "^5.5.4"
  },
  "engines": {
    "node": ">=18.0.0"
  },
  "files": [
    "/lib",
    "/messages",
    "/oclif.manifest.json"
  ],
  "homepage": "https://github.com/salesforcecli/plugin-org",
  "keywords": [
    "force",
    "salesforce",
    "salesforcedx",
    "sf",
    "sf-plugin",
    "sfdx",
    "sfdx-plugin"
  ],
  "license": "BSD-3-Clause",
  "oclif": {
    "commands": "./lib/commands",
    "bin": "sf",
    "devPlugins": [
      "@oclif/plugin-help",
      "@oclif/plugin-command-snapshot",
      "@salesforce/plugin-command-reference"
    ],
    "topics": {
      "org": {
        "description": "Commands to create and manage orgs and scratch org users.",
        "subtopics": {
          "create": {
            "description": "Create scratch orgs, sandboxes, org shapes, and org snapshots."
          },
          "resume": {
            "description": "Resume an org creation that was started asynchronously, timed out, or was interrupted."
          },
          "list": {
            "description": "List metadata types that are relevant to the org."
          },
          "delete": {
            "description": "Delete scratch orgs, sandboxes, org shapes, and org snapshots."
          },
          "enable": {
            "description": "Enable source tracking in an org."
          },
          "disable": {
            "description": "Disable source tracking in an org."
          }
        },
        "external": true
      },
      "force": {
        "external": true,
        "subtopics": {
          "org": {
            "description": "Manage your sandbox and scratch orgs."
          }
        }
      }
    },
    "flexibleTaxonomy": true,
    "topicSeparator": " "
  },
  "repository": "salesforcecli/plugin-org",
  "scripts": {
    "build": "wireit",
    "clean": "sf-clean",
    "clean-all": "sf-clean all",
    "compile": "wireit",
    "docs": "sf-docs",
    "format": "wireit",
    "link-check": "wireit",
    "lint": "wireit",
    "postpack": "sf-clean --ignore-signing-artifacts",
    "prepack": "sf-prepack",
    "prepare": "sf-install",
    "test": "wireit",
    "test:nuts": "nyc mocha \"./test/nut/*.nut.ts\" --slow 4500 --timeout 1200000 --parallel --jobs 2",
    "test:nuts:legacy": "nyc mocha \"./test/nut/legacy/*.nut.ts\" --slow 4500 --timeout 1200000 --parallel --jobs 5",
    "test:nuts:sandbox": "nyc mocha \"./test/**/*.sandboxNut.ts\" --slow 450000 --timeout 7200000 --parallel --jobs 5",
    "test:only": "wireit",
    "test:watch": "mocha --watch \"./test/**/*.test.ts\"",
    "version": "oclif readme"
  },
  "publishConfig": {
    "access": "public"
  },
  "wireit": {
    "build": {
      "dependencies": [
        "compile",
        "lint"
      ]
    },
    "compile": {
      "command": "tsc -p . --pretty --incremental",
      "files": [
        "src/**/*.ts",
        "**/tsconfig.json",
        "messages/**"
      ],
      "output": [
        "lib/**",
        "*.tsbuildinfo"
      ],
      "clean": "if-file-deleted"
    },
    "format": {
      "command": "prettier --write \"+(src|test|schemas)/**/*.+(ts|js|json)|command-snapshot.json\"",
      "files": [
        "src/**/*.ts",
        "test/**/*.ts",
        "schemas/**/*.json",
        "command-snapshot.json",
        ".prettier*"
      ],
      "output": []
    },
    "lint": {
      "command": "eslint src test --color --cache --cache-location .eslintcache",
      "files": [
        "src/**/*.ts",
        "test/**/*.ts",
        "messages/**",
        "**/.eslint*",
        "**/tsconfig.json"
      ],
      "output": []
    },
    "test": {
      "dependencies": [
        "test:compile",
        "test:only",
        "test:command-reference",
        "test:deprecation-policy",
        "lint",
        "test:json-schema",
        "link-check"
      ]
    },
    "test:command-reference": {
      "command": "node --loader ts-node/esm --no-warnings=ExperimentalWarning \"./bin/dev.js\" commandreference:generate --erroronwarnings",
      "files": [
        "src/**/*.ts",
        "messages/**",
        "package.json"
      ],
      "output": [
        "tmp/root"
      ]
    },
    "test:deprecation-policy": {
      "command": "node --loader ts-node/esm --no-warnings=ExperimentalWarning \"./bin/dev.js\" snapshot:compare",
      "files": [
        "src/**/*.ts"
      ],
      "output": [],
      "dependencies": [
        "compile"
      ]
    },
    "test:json-schema": {
      "command": "node --loader ts-node/esm --no-warnings=ExperimentalWarning \"./bin/dev.js\" schema:compare",
      "files": [
        "src/**/*.ts",
        "schemas"
      ],
      "output": []
    },
    "test:compile": {
      "command": "tsc -p \"./test\" --pretty",
      "files": [
        "test/**/*.ts",
        "**/tsconfig.json"
      ],
      "output": []
    },
    "test:only": {
      "command": "nyc mocha \"test/**/*.test.ts\"",
      "env": {
        "FORCE_COLOR": "2"
      },
      "files": [
        "test/**/*.ts",
        "src/**/*.ts",
        "**/tsconfig.json",
        ".mocha*",
        "!*.nut.ts",
        ".nycrc"
      ],
      "output": []
    },
    "link-check": {
      "command": "node -e \"process.exit(process.env.CI ? 0 : 1)\" || linkinator \"**/*.md\" --skip \"CHANGELOG.md|node_modules|test/|confluence.internal.salesforce.com|my.salesforce.com|%s\" --markdown --retry --directory-listing --verbosity error",
      "files": [
        "./*.md",
        "./!(CHANGELOG).md",
        "messages/**/*.md"
      ],
      "output": []
    }
  },
  "exports": "./lib/index.js",
  "type": "module"
}<|MERGE_RESOLUTION|>--- conflicted
+++ resolved
@@ -6,16 +6,10 @@
   "bugs": "https://github.com/forcedotcom/cli/issues",
   "dependencies": {
     "@oclif/core": "^4.0.16",
-<<<<<<< HEAD
     "@oclif/multi-stage-output": "^0.3.0",
-    "@salesforce/core": "^8.2.7",
-    "@salesforce/kit": "^3.2.0",
-    "@salesforce/sf-plugins-core": "^11.3.4",
-=======
     "@salesforce/core": "^8.4.0",
     "@salesforce/kit": "^3.2.0",
     "@salesforce/sf-plugins-core": "^11.3.3",
->>>>>>> 3499c53b
     "@salesforce/source-deploy-retrieve": "^12.1.12",
     "ansis": "^3.2.0",
     "change-case": "^5.4.4",
