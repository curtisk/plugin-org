{
  "name": "@salesforce/plugin-org",
  "description": "Commands to interact with Salesforce orgs",
  "version": "2.9.27",
  "author": "Salesforce",
  "main": "lib/index.js",
  "bugs": "https://github.com/forcedotcom/cli/issues",
  "dependencies": {
    "@oclif/core": "^2.8.11",
    "@salesforce/core": "^4.3.7",
    "@salesforce/kit": "^3.0.6",
    "@salesforce/sf-plugins-core": "^3.1.7",
    "@salesforce/source-deploy-retrieve": "^9.3.2",
    "open": "^8.4.2",
    "tslib": "^2"
  },
  "devDependencies": {
    "@oclif/plugin-command-snapshot": "^4.0.7",
    "@salesforce/cli-plugins-testkit": "^4.2.7",
    "@salesforce/dev-config": "^4.0.1",
    "@salesforce/dev-scripts": "^5.4.3",
    "@salesforce/plugin-command-reference": "^3.0.7",
    "@salesforce/plugin-source": "^2.10.25",
    "@salesforce/prettier-config": "^0.0.3",
    "@salesforce/ts-sinon": "1.4.12",
    "@swc/core": "1.3.39",
    "@types/shelljs": "^0.8.12",
    "@typescript-eslint/eslint-plugin": "^5.61.0",
    "@typescript-eslint/parser": "^5.61.0",
    "chai": "^4.3.7",
    "eslint": "^8.44.0",
    "eslint-config-prettier": "^8.8.0",
    "eslint-config-salesforce": "^2.0.1",
    "eslint-config-salesforce-license": "^0.2.0",
    "eslint-config-salesforce-typescript": "^1.1.2",
    "eslint-plugin-header": "^3.1.1",
    "eslint-plugin-import": "2.27.5",
    "eslint-plugin-jsdoc": "^43.0.5",
<<<<<<< HEAD
    "eslint-plugin-sf-plugin": "^1.16.0",
=======
    "eslint-plugin-sf-plugin": "^1.15.13",
>>>>>>> 5ee26263
    "husky": "^7.0.4",
    "mocha": "^10.2.0",
    "moment": "^2.29.1",
    "nyc": "^15.1.0",
    "oclif": "^3.9.1",
    "prettier": "^2.8.8",
    "pretty-quick": "^3.1.0",
    "shelljs": "^0.8.5",
    "shx": "0.3.4",
    "sinon": "10.0.0",
    "ts-node": "^10.9.1",
    "typescript": "^4.9.5",
    "wireit": "^0.9.5"
  },
  "engines": {
    "node": ">=16.0.0"
  },
  "files": [
    "/lib",
    "/messages",
    "/oclif.manifest.json"
  ],
  "homepage": "https://github.com/salesforcecli/plugin-org",
  "keywords": [
    "force",
    "salesforce",
    "sfdx",
    "salesforcedx",
    "sfdx-plugin"
  ],
  "license": "BSD-3-Clause",
  "oclif": {
    "commands": "./lib/commands",
    "bin": "sfdx",
    "devPlugins": [
      "@oclif/plugin-help",
      "@oclif/plugin-command-snapshot",
      "@salesforce/plugin-command-reference",
      "@salesforce/plugin-source"
    ],
    "topics": {
      "org": {
        "description": "Commands to create and manage orgs and scratch org users.",
        "subtopics": {
          "create": {
            "description": "Create scratch orgs, sandboxes, org shapes, and org snapshots."
          },
          "resume": {
            "description": "Resume an org creation that was started asynchronously, timed out, or was interrupted."
          },
          "list": {
            "description": "List metadata types that are relevant to the org."
          },
          "delete": {
            "description": "Delete scratch orgs, sandboxes, org shapes, and org snapshots."
          }
        }
      },
      "force": {
        "external": true,
        "subtopics": {
          "org": {
            "description": "Manage your sandbox and scratch orgs."
          }
        }
      }
    }
  },
  "repository": "salesforcecli/plugin-org",
  "scripts": {
    "build": "wireit",
    "clean": "sf-clean",
    "clean-all": "sf-clean all",
    "clean:lib": "shx rm -rf lib && shx rm -rf coverage && shx rm -rf .nyc_output && shx rm -f oclif.manifest.json",
    "compile": "wireit",
    "docs": "sf-docs",
    "format": "wireit",
    "lint": "wireit",
    "postpack": "shx rm -f oclif.manifest.json",
    "prepack": "sf-prepack",
    "prepare": "sf-install",
    "test": "wireit",
    "test:nuts": "nyc mocha \"./test/nut/*.nut.ts\" --slow 4500 --timeout 1200000 --parallel --jobs 5",
    "test:nuts:legacy": "nyc mocha \"./test/nut/legacy/*.nut.ts\" --slow 4500 --timeout 1200000 --parallel --jobs 5",
    "test:nuts:sandbox": "nyc mocha \"./test/**/*.sandboxNut.ts\" --slow 450000 --timeout 7200000 --parallel --jobs 5",
    "test:only": "wireit",
    "test:watch": "mocha --watch \"./test/**/*.test.ts\"",
    "version": "oclif readme"
  },
  "publishConfig": {
    "access": "public"
  },
  "wireit": {
    "build": {
      "dependencies": [
        "compile",
        "lint"
      ]
    },
    "compile": {
      "command": "tsc -p . --pretty --incremental",
      "files": [
        "src/**/*.ts",
        "**/tsconfig.json",
        "messages/**"
      ],
      "output": [
        "lib/**",
        "*.tsbuildinfo"
      ],
      "clean": "if-file-deleted"
    },
    "format": {
      "command": "prettier --write \"+(src|test|schemas)/**/*.+(ts|js|json)|command-snapshot.json\"",
      "files": [
        "src/**/*.ts",
        "test/**/*.ts",
        "schemas/**/*.json",
        "command-snapshot.json",
        ".prettier*"
      ],
      "output": []
    },
    "lint": {
      "command": "eslint src test --color --cache --cache-location .eslintcache",
      "files": [
        "src/**/*.ts",
        "test/**/*.ts",
        "messages/**",
        "**/.eslint*",
        "**/tsconfig.json"
      ],
      "output": []
    },
    "test": {
      "dependencies": [
        "test:compile",
        "test:only",
        "test:command-reference",
        "test:deprecation-policy",
        "lint",
        "test:json-schema"
      ]
    },
    "test:command-reference": {
      "command": "\"./bin/dev\" commandreference:generate --erroronwarnings",
      "files": [
        "src/**/*.ts",
        "messages/**",
        "package.json"
      ],
      "output": [
        "tmp/root"
      ]
    },
    "test:deprecation-policy": {
      "command": "\"./bin/dev\" snapshot:compare",
      "files": [
        "src/**/*.ts"
      ],
      "output": [],
      "dependencies": [
        "compile"
      ]
    },
    "test:json-schema": {
      "command": "\"./bin/dev\" schema:compare",
      "files": [
        "src/**/*.ts",
        "schemas"
      ],
      "output": []
    },
    "test:compile": {
      "command": "tsc -p \"./test\" --pretty",
      "files": [
        "test/**/*.ts",
        "**/tsconfig.json"
      ],
      "output": []
    },
    "test:only": {
      "command": "nyc mocha \"test/**/*.test.ts\"",
      "env": {
        "FORCE_COLOR": "2"
      },
      "files": [
        "test/**/*.ts",
        "src/**/*.ts",
        "**/tsconfig.json",
        ".mocha*",
        "!*.nut.ts",
        ".nycrc"
      ],
      "output": []
    }
  }
}<|MERGE_RESOLUTION|>--- conflicted
+++ resolved
@@ -36,11 +36,7 @@
     "eslint-plugin-header": "^3.1.1",
     "eslint-plugin-import": "2.27.5",
     "eslint-plugin-jsdoc": "^43.0.5",
-<<<<<<< HEAD
     "eslint-plugin-sf-plugin": "^1.16.0",
-=======
-    "eslint-plugin-sf-plugin": "^1.15.13",
->>>>>>> 5ee26263
     "husky": "^7.0.4",
     "mocha": "^10.2.0",
     "moment": "^2.29.1",
