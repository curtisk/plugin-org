{
  "name": "@salesforce/plugin-org",
  "description": "Commands to interact with Salesforce orgs",
  "version": "2.4.3",
  "author": "Salesforce",
  "main": "lib/index.js",
  "bugs": "https://github.com/forcedotcom/cli/issues",
  "dependencies": {
<<<<<<< HEAD
    "@oclif/core": "^2.3.0",
    "@salesforce/core": "^3.33.4",
    "@salesforce/kit": "^1.9.0",
    "@salesforce/sf-plugins-core": "^2.2.1",
    "open": "8.4.2",
    "tslib": "^2"
  },
  "devDependencies": {
    "@oclif/plugin-command-snapshot": "^3.3.6",
=======
    "@oclif/core": "^2.3.1",
    "@salesforce/core": "^3.33.5",
    "@salesforce/kit": "^1.9.0",
    "@salesforce/sf-plugins-core": "^2.2.3",
    "open": "8.4.1",
    "tslib": "^2"
  },
  "devDependencies": {
    "@oclif/plugin-command-snapshot": "^3.3.4",
>>>>>>> 2c44c938
    "@salesforce/cli-plugins-testkit": "^3.2.23",
    "@salesforce/dev-config": "^3.1.0",
    "@salesforce/dev-scripts": "^4.1.1",
    "@salesforce/plugin-command-reference": "^2.2.9",
    "@salesforce/prettier-config": "^0.0.2",
    "@salesforce/ts-sinon": "1.4.6",
    "@swc/core": "^1.3.36",
    "@types/chai-as-promised": "^7.1.5",
    "@types/shelljs": "^0.8.10",
    "@typescript-eslint/eslint-plugin": "^5.53.0",
    "@typescript-eslint/parser": "^5.53.0",
    "chai": "^4.3.7",
    "chai-as-promised": "^7.1.1",
    "eslint": "^8.33.0",
    "eslint-config-prettier": "^8.6.0",
    "eslint-config-salesforce": "^1.1.1",
    "eslint-config-salesforce-license": "^0.2.0",
    "eslint-config-salesforce-typescript": "^1.1.1",
    "eslint-plugin-header": "^3.0.0",
    "eslint-plugin-import": "2.27.5",
    "eslint-plugin-jsdoc": "^40.0.0",
    "eslint-plugin-sf-plugin": "^1.8.1",
    "husky": "^7.0.4",
    "mocha": "^9.1.3",
    "moment": "^2.29.1",
    "nyc": "^15.1.0",
    "oclif": "^3.7.0",
    "prettier": "^2.8.4",
    "pretty-quick": "^3.1.0",
    "shelljs": "^0.8.5",
    "shx": "0.3.4",
    "sinon": "10.0.0",
    "ts-node": "^10.9.1",
    "typescript": "^4.9.5",
    "wireit": "^0.9.5"
  },
  "engines": {
    "node": ">=14.0.0"
  },
  "files": [
    "/lib",
    "/messages",
    "/oclif.manifest.json"
  ],
  "homepage": "https://github.com/salesforcecli/plugin-org",
  "keywords": [
    "force",
    "salesforce",
    "sfdx",
    "salesforcedx",
    "sfdx-plugin"
  ],
  "license": "BSD-3-Clause",
  "oclif": {
    "commands": "./lib/commands",
    "bin": "sfdx",
    "devPlugins": [
      "@oclif/plugin-help",
      "@oclif/plugin-command-snapshot",
      "@salesforce/plugin-command-reference"
    ],
    "topics": {
      "org": {
        "description": "Manage your sandbox and scratch orgs.",
        "subtopics": {
          "create": {
            "description": "Create scratch orgs, sandboxes, org shapes, and org snapshots."
          },
          "resume": {
            "description": "Resume an org creation that was started asynchronously, timed out, or was interrupted."
          },
          "delete": {
            "description": "Delete scratch orgs, sandboxes, org shapes, and org snapshots."
          }
        }
      },
      "force": {
        "external": true,
        "subtopics": {
          "org": {
            "description": "Manage your sandbox and scratch orgs."
          }
        }
      }
    }
  },
  "repository": "salesforcecli/plugin-org",
  "scripts": {
    "build": "wireit",
    "clean": "sf-clean",
    "clean-all": "sf-clean all",
    "clean:lib": "shx rm -rf lib && shx rm -rf coverage && shx rm -rf .nyc_output && shx rm -f oclif.manifest.json",
    "compile": "wireit",
    "docs": "sf-docs",
    "format": "wireit",
    "lint": "wireit",
    "postpack": "shx rm -f oclif.manifest.json",
    "prepack": "sf-prepack",
    "prepare": "sf-install",
    "test": "wireit",
    "test:nuts": "nyc mocha \"./test/nut/*.nut.ts\" --slow 4500 --timeout 1200000 --parallel --jobs 10",
    "test:nuts:legacy": "nyc mocha \"./test/nut/legacy/*.nut.ts\" --slow 4500 --timeout 1200000 --parallel --jobs 10",
    "test:nuts:sandbox": "nyc mocha \"./test/**/*.sandboxNut.ts\" --slow 450000 --timeout 7200000 --parallel --jobs 10",
    "test:only": "wireit",
    "test:watch": "mocha --watch \"./test/**/*.test.ts\"",
    "version": "oclif readme"
  },
  "publishConfig": {
    "access": "public"
  },
  "wireit": {
    "build": {
      "dependencies": [
        "compile",
        "lint"
      ]
    },
    "compile": {
      "command": "tsc -p . --pretty --incremental",
      "files": [
        "src/**/*.ts",
        "tsconfig.json",
        "messages/**"
      ],
      "output": [
        "lib/**",
        "*.tsbuildinfo"
      ],
      "clean": "if-file-deleted"
    },
    "format": {
      "command": "prettier --write \"+(src|test|schemas)/**/*.+(ts|js|json)|command-snapshot.json\"",
      "files": [
        "src/**/*.ts",
        "test/**/*.ts",
        "schemas/**/*.json",
        "command-snapshot.json",
        ".prettier*"
      ],
      "output": []
    },
    "lint": {
      "command": "eslint src test --color --cache --cache-location .eslintcache",
      "files": [
        "src/**/*.ts",
        "test/**/*.ts",
        "messages/**",
        ".eslint*"
      ],
      "output": []
    },
    "test": {
      "dependencies": [
        "test:compile",
        "test:only",
        "test:command-reference",
        "test:deprecation-policy",
        "lint",
        "test:json-schema"
      ]
    },
    "test:command-reference": {
      "command": "\"./bin/dev\" commandreference:generate --erroronwarnings",
      "files": [
        "src/**/*.ts",
        "messages/**",
        "package.json"
      ],
      "output": [
        "tmp/root"
      ]
    },
    "test:deprecation-policy": {
      "command": "\"./bin/dev\" snapshot:compare",
      "files": [
        "src/**/*.ts"
      ],
      "output": [],
      "dependencies": [
        "compile"
      ]
    },
    "test:json-schema": {
      "command": "\"./bin/dev\" schema:compare",
      "files": [
        "src/**/*.ts",
        "schemas"
      ],
      "output": []
    },
    "test:compile": {
      "command": "tsc -p \"./test\" --pretty",
      "files": [
        "test/**/*.ts",
        "tsconfig.json",
        "test/tsconfig.json"
      ],
      "output": []
    },
    "test:only": {
      "command": "nyc mocha \"test/**/*.test.ts\"",
      "files": [
        "test/**/*.ts",
        "src/**/*.ts",
        "tsconfig.json",
        ".mocha*",
        "test/tsconfig.json",
        "!*.nut.ts",
        ".nycrc"
      ],
      "output": []
    }
  }
}<|MERGE_RESOLUTION|>--- conflicted
+++ resolved
@@ -6,17 +6,6 @@
   "main": "lib/index.js",
   "bugs": "https://github.com/forcedotcom/cli/issues",
   "dependencies": {
-<<<<<<< HEAD
-    "@oclif/core": "^2.3.0",
-    "@salesforce/core": "^3.33.4",
-    "@salesforce/kit": "^1.9.0",
-    "@salesforce/sf-plugins-core": "^2.2.1",
-    "open": "8.4.2",
-    "tslib": "^2"
-  },
-  "devDependencies": {
-    "@oclif/plugin-command-snapshot": "^3.3.6",
-=======
     "@oclif/core": "^2.3.1",
     "@salesforce/core": "^3.33.5",
     "@salesforce/kit": "^1.9.0",
@@ -25,8 +14,7 @@
     "tslib": "^2"
   },
   "devDependencies": {
-    "@oclif/plugin-command-snapshot": "^3.3.4",
->>>>>>> 2c44c938
+    "@oclif/plugin-command-snapshot": "^3.3.6",
     "@salesforce/cli-plugins-testkit": "^3.2.23",
     "@salesforce/dev-config": "^3.1.0",
     "@salesforce/dev-scripts": "^4.1.1",
