{
  "name": "@salesforce/plugin-org",
  "description": "Commands to interact with Salesforce orgs",
<<<<<<< HEAD
  "version": "4.5.10-dev.0",
=======
  "version": "4.5.10",
>>>>>>> 0eb9bc9e
  "author": "Salesforce",
  "bugs": "https://github.com/forcedotcom/cli/issues",
  "dependencies": {
    "@oclif/core": "^4.0.16",
    "@oclif/multi-stage-output": "^0.5.5",
    "@salesforce/core": "^8.5.5",
    "@salesforce/kit": "^3.2.3",
    "@salesforce/sf-plugins-core": "^11.3.7",
    "@salesforce/source-deploy-retrieve": "^12.7.1",
    "ansis": "^3.2.0",
    "change-case": "^5.4.4",
    "is-wsl": "^3.1.0",
    "open": "^10.1.0",
    "terminal-link": "^3.0.0"
  },
  "devDependencies": {
    "@oclif/plugin-command-snapshot": "^5.2.15",
    "@salesforce/cli-plugins-testkit": "^5.3.32",
    "@salesforce/dev-scripts": "^10.2.10",
    "@salesforce/plugin-command-reference": "^3.1.26",
    "@salesforce/ts-sinon": "^1.4.25",
    "eslint-plugin-sf-plugin": "^1.20.7",
    "moment": "^2.30.1",
    "oclif": "^4.14.34",
    "ts-node": "^10.9.2",
    "typescript": "^5.5.4"
  },
  "engines": {
    "node": ">=18.0.0"
  },
  "files": [
    "/lib",
    "/messages",
    "/oclif.manifest.json"
  ],
  "homepage": "https://github.com/salesforcecli/plugin-org",
  "keywords": [
    "force",
    "salesforce",
    "salesforcedx",
    "sf",
    "sf-plugin",
    "sfdx",
    "sfdx-plugin"
  ],
  "license": "BSD-3-Clause",
  "oclif": {
    "commands": "./lib/commands",
    "bin": "sf",
    "devPlugins": [
      "@oclif/plugin-help",
      "@oclif/plugin-command-snapshot",
      "@salesforce/plugin-command-reference"
    ],
    "topics": {
      "org": {
        "description": "Commands to create and manage orgs and scratch org users.",
        "subtopics": {
          "create": {
            "description": "Create scratch orgs, sandboxes, org shapes, and org snapshots."
          },
          "resume": {
            "description": "Resume an org creation that was started asynchronously, timed out, or was interrupted."
          },
          "list": {
            "description": "List metadata types that are relevant to the org."
          },
          "delete": {
            "description": "Delete scratch orgs, sandboxes, org shapes, and org snapshots."
          },
          "enable": {
            "description": "Enable source tracking in an org."
          },
          "disable": {
            "description": "Disable source tracking in an org."
          }
        },
        "external": true
      },
      "force": {
        "external": true,
        "subtopics": {
          "org": {
            "description": "Manage your sandbox and scratch orgs."
          }
        }
      }
    },
    "flexibleTaxonomy": true,
    "topicSeparator": " "
  },
  "repository": "salesforcecli/plugin-org",
  "scripts": {
    "build": "wireit",
    "clean": "sf-clean",
    "clean-all": "sf-clean all",
    "compile": "wireit",
    "docs": "sf-docs",
    "format": "wireit",
    "link-check": "wireit",
    "lint": "wireit",
    "postpack": "sf-clean --ignore-signing-artifacts",
    "prepack": "sf-prepack",
    "prepare": "sf-install",
    "test": "wireit",
    "test:nuts": "nyc mocha \"./test/nut/*.nut.ts\" --slow 4500 --timeout 1200000 --parallel --jobs 2",
    "test:nuts:legacy": "nyc mocha \"./test/nut/legacy/*.nut.ts\" --slow 4500 --timeout 1200000 --parallel --jobs 5",
    "test:nuts:sandbox": "nyc mocha \"./test/**/*.sandboxNut.ts\" --slow 450000 --timeout 7200000 --parallel --jobs 5",
    "test:only": "wireit",
    "test:watch": "mocha --watch \"./test/**/*.test.ts\"",
    "version": "oclif readme"
  },
  "publishConfig": {
    "access": "public"
  },
  "wireit": {
    "build": {
      "dependencies": [
        "compile",
        "lint"
      ]
    },
    "compile": {
      "command": "tsc -p . --pretty --incremental",
      "files": [
        "src/**/*.ts",
        "**/tsconfig.json",
        "messages/**"
      ],
      "output": [
        "lib/**",
        "*.tsbuildinfo"
      ],
      "clean": "if-file-deleted"
    },
    "format": {
      "command": "prettier --write \"+(src|test|schemas)/**/*.+(ts|js|json)|command-snapshot.json\"",
      "files": [
        "src/**/*.ts",
        "test/**/*.ts",
        "schemas/**/*.json",
        "command-snapshot.json",
        ".prettier*"
      ],
      "output": []
    },
    "lint": {
      "command": "eslint src test --color --cache --cache-location .eslintcache",
      "files": [
        "src/**/*.ts",
        "test/**/*.ts",
        "messages/**",
        "**/.eslint*",
        "**/tsconfig.json"
      ],
      "output": []
    },
    "test": {
      "dependencies": [
        "test:compile",
        "test:only",
        "test:command-reference",
        "test:deprecation-policy",
        "lint",
        "test:json-schema",
        "link-check"
      ]
    },
    "test:command-reference": {
      "command": "node --loader ts-node/esm --no-warnings=ExperimentalWarning \"./bin/dev.js\" commandreference:generate --erroronwarnings",
      "files": [
        "src/**/*.ts",
        "messages/**",
        "package.json"
      ],
      "output": [
        "tmp/root"
      ]
    },
    "test:deprecation-policy": {
      "command": "node --loader ts-node/esm --no-warnings=ExperimentalWarning \"./bin/dev.js\" snapshot:compare",
      "files": [
        "src/**/*.ts"
      ],
      "output": [],
      "dependencies": [
        "compile"
      ]
    },
    "test:json-schema": {
      "command": "node --loader ts-node/esm --no-warnings=ExperimentalWarning \"./bin/dev.js\" schema:compare",
      "files": [
        "src/**/*.ts",
        "schemas"
      ],
      "output": []
    },
    "test:compile": {
      "command": "tsc -p \"./test\" --pretty",
      "files": [
        "test/**/*.ts",
        "**/tsconfig.json"
      ],
      "output": []
    },
    "test:only": {
      "command": "nyc mocha \"test/**/*.test.ts\"",
      "env": {
        "FORCE_COLOR": "2"
      },
      "files": [
        "test/**/*.ts",
        "src/**/*.ts",
        "**/tsconfig.json",
        ".mocha*",
        "!*.nut.ts",
        ".nycrc"
      ],
      "output": []
    },
    "link-check": {
      "command": "node -e \"process.exit(process.env.CI ? 0 : 1)\" || linkinator \"**/*.md\" --skip \"CHANGELOG.md|node_modules|test/|confluence.internal.salesforce.com|my.salesforce.com|%s\" --markdown --retry --directory-listing --verbosity error",
      "files": [
        "./*.md",
        "./!(CHANGELOG).md",
        "messages/**/*.md"
      ],
      "output": []
    }
  },
  "exports": "./lib/index.js",
  "type": "module"
}<|MERGE_RESOLUTION|>--- conflicted
+++ resolved
@@ -1,11 +1,7 @@
 {
   "name": "@salesforce/plugin-org",
   "description": "Commands to interact with Salesforce orgs",
-<<<<<<< HEAD
-  "version": "4.5.10-dev.0",
-=======
   "version": "4.5.10",
->>>>>>> 0eb9bc9e
   "author": "Salesforce",
   "bugs": "https://github.com/forcedotcom/cli/issues",
   "dependencies": {
