--- conflicted
+++ resolved
@@ -5,15 +5,9 @@
   "author": "Salesforce",
   "bugs": "https://github.com/forcedotcom/cli/issues",
   "dependencies": {
-<<<<<<< HEAD
-    "@oclif/config": "^1.18.2",
-    "@salesforce/command": "^4.2.1",
-    "@salesforce/core": "^2.30.0",
-=======
     "@oclif/config": "^1.18.1",
     "@salesforce/command": "^4.2.0",
     "@salesforce/core": "^2.31.0",
->>>>>>> 94cecff5
     "@salesforce/kit": "^1.5.17",
     "open": "8.4.0",
     "tslib": "^2"
