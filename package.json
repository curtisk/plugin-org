--- conflicted
+++ resolved
@@ -15,15 +15,9 @@
   "devDependencies": {
     "@oclif/dev-cli": "^1",
     "@oclif/plugin-command-snapshot": "^2.2.2",
-<<<<<<< HEAD
-    "@salesforce/cli-plugins-testkit": "^1.4.10",
+    "@salesforce/cli-plugins-testkit": "^1.5.3",
     "@salesforce/dev-config": "^3.0.0",
     "@salesforce/dev-scripts": "^2.0.0",
-=======
-    "@salesforce/cli-plugins-testkit": "^1.5.3",
-    "@salesforce/dev-config": "^2.1.2",
-    "@salesforce/dev-scripts": "^1.0.0",
->>>>>>> f04c187b
     "@salesforce/plugin-command-reference": "^1.3.0",
     "@salesforce/prettier-config": "^0.0.2",
     "@salesforce/ts-sinon": "1.3.21",
