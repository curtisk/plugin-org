{
  "name": "@salesforce/plugin-org",
  "description": "Commands to interact with Salesforce orgs",
  "version": "2.0.7",
  "author": "Salesforce",
  "main": "lib/index.js",
  "bugs": "https://github.com/forcedotcom/cli/issues",
  "dependencies": {
    "@oclif/core": "^1.7.0",
    "@salesforce/command": "^5.2.0",
    "@salesforce/core": "^3.24.5",
    "@salesforce/kit": "^1.5.17",
    "open": "8.4.0",
    "tslib": "^2"
  },
  "devDependencies": {
    "@oclif/dev-cli": "^1",
    "@oclif/plugin-command-snapshot": "^3.1.3",
<<<<<<< HEAD
    "@oclif/test": "1.2.9",
=======
    "@oclif/test": "^2.1.1",
>>>>>>> 74543423
    "@salesforce/cli-plugins-testkit": "^2.3.0",
    "@salesforce/dev-config": "^3.0.1",
    "@salesforce/dev-scripts": "^2.0.2",
    "@salesforce/plugin-command-reference": "^1.3.0",
    "@salesforce/prettier-config": "^0.0.2",
    "@salesforce/ts-sinon": "1.3.21",
    "@types/shelljs": "^0.8.10",
    "@typescript-eslint/eslint-plugin": "^4.33.0",
    "@typescript-eslint/parser": "^4.33.0",
    "chai": "^4.2.0",
    "chai-as-promised": "^7.1.1",
    "cz-conventional-changelog": "^3.2.0",
    "eslint": "^7.27.0",
    "eslint-config-prettier": "^8.3.0",
    "eslint-config-salesforce": "^0.1.6",
    "eslint-config-salesforce-license": "^0.1.6",
    "eslint-config-salesforce-typescript": "^0.2.8",
    "eslint-plugin-header": "^3.0.0",
    "eslint-plugin-import": "2.26.0",
    "eslint-plugin-jsdoc": "^35.1.2",
    "eslint-plugin-prettier": "^3.1.3",
    "husky": "^7.0.4",
    "mocha": "^9.1.3",
    "moment": "^2.29.1",
    "nyc": "^15.1.0",
    "oclif": "^3.0.1",
    "prettier": "^2.4.1",
    "pretty-quick": "^3.1.0",
    "shelljs": "^0.8.5",
    "shx": "0.3.4",
    "sinon": "10.0.0",
    "ts-node": "^10.0.0",
    "typescript": "^4.4.4"
  },
  "config": {
    "commitizen": {
      "path": "cz-conventional-changelog"
    }
  },
  "engines": {
    "node": ">=14.0.0"
  },
  "files": [
    "/lib",
    "/messages",
    "/oclif.manifest.json"
  ],
  "homepage": "https://github.com/salesforcecli/plugin-org",
  "keywords": [
    "force",
    "salesforce",
    "sfdx",
    "salesforcedx",
    "sfdx-plugin"
  ],
  "license": "BSD-3-Clause",
  "oclif": {
    "commands": "./lib/commands",
    "bin": "sfdx",
    "devPlugins": [
      "@oclif/plugin-help",
      "@oclif/plugin-command-snapshot",
      "@salesforce/plugin-command-reference"
    ],
    "topics": {
      "force": {
        "external": true,
        "subtopics": {
          "org": {
            "description": "manage your orgs",
            "longDescription": "Use the org commands to manage the orgs you use with Salesforce CLI. Create and delete scratch orgs, list your created and authorized orgs, and open orgs in your browser."
          }
        }
      }
    }
  },
  "repository": "salesforcecli/plugin-org",
  "scripts": {
    "build": "sf-build",
    "clean": "sf-clean",
    "clean-all": "sf-clean all",
    "clean:lib": "shx rm -rf lib && shx rm -rf coverage && shx rm -rf .nyc_output && shx rm -f oclif.manifest.json",
    "compile": "sf-compile",
    "docs": "sf-docs",
    "format": "sf-format",
    "lint": "sf-lint",
    "postpack": "shx rm -f oclif.manifest.json",
    "posttest": "yarn lint && yarn test:deprecation-policy && yarn test:command-reference",
    "prepack": "sf-prepack",
    "prepare": "sf-install",
    "pretest": "sf-compile-test",
    "test": "sf-test",
    "test:command-reference": "./bin/dev commandreference:generate --erroronwarnings",
    "test:deprecation-policy": "./bin/dev snapshot:compare",
    "test:nuts": "nyc mocha \"**/*.nut.ts\" --slow 4500 --timeout 600000 --parallel",
    "test:nuts:sandbox": "nyc mocha \"**/*.sandboxNut.ts\" --slow 450000 --timeout 7200000",
    "test:watch": "mocha --watch \"./test/**/*.test.ts\"",
    "version": "oclif readme"
  },
  "publishConfig": {
    "access": "public"
  }
}<|MERGE_RESOLUTION|>--- conflicted
+++ resolved
@@ -16,11 +16,7 @@
   "devDependencies": {
     "@oclif/dev-cli": "^1",
     "@oclif/plugin-command-snapshot": "^3.1.3",
-<<<<<<< HEAD
-    "@oclif/test": "1.2.9",
-=======
     "@oclif/test": "^2.1.1",
->>>>>>> 74543423
     "@salesforce/cli-plugins-testkit": "^2.3.0",
     "@salesforce/dev-config": "^3.0.1",
     "@salesforce/dev-scripts": "^2.0.2",
