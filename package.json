--- conflicted
+++ resolved
@@ -7,11 +7,7 @@
   "bugs": "https://github.com/forcedotcom/cli/issues",
   "dependencies": {
     "@oclif/core": "^2.3.0",
-<<<<<<< HEAD
     "@salesforce/core": "^3.33.4",
-=======
-    "@salesforce/core": "^3.33.2",
->>>>>>> f28fd657
     "@salesforce/kit": "^1.9.0",
     "@salesforce/sf-plugins-core": "^2.2.1",
     "open": "8.4.1",
