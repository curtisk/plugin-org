{
  "name": "@salesforce/plugin-org",
  "description": "Commands to interact with Salesforce orgs",
  "version": "3.3.7",
  "author": "Salesforce",
  "bugs": "https://github.com/forcedotcom/cli/issues",
  "dependencies": {
    "@oclif/core": "^3.18.1",
    "@salesforce/core": "^6.5.0",
    "@salesforce/kit": "^3.0.15",
<<<<<<< HEAD
    "@salesforce/sf-plugins-core": "^7.1.4",
=======
    "@salesforce/sf-plugins-core": "^7.1.3",
>>>>>>> 8b1fb098
    "@salesforce/source-deploy-retrieve": "^10.2.11",
    "chalk": "^5.3.0",
    "change-case": "^5.4.2",
    "is-wsl": "^3.1.0",
    "open": "^10.0.3"
  },
  "devDependencies": {
    "@oclif/plugin-command-snapshot": "^5.0.6",
    "@salesforce/cli-plugins-testkit": "^5.1.7",
    "@salesforce/dev-scripts": "^8.3.0",
    "@salesforce/plugin-command-reference": "^3.0.63",
    "@salesforce/ts-sinon": "1.4.19",
    "@types/shelljs": "^0.8.14",
    "eslint-plugin-sf-plugin": "^1.17.2",
    "moment": "^2.30.1",
    "oclif": "^4.1.4",
    "shelljs": "^0.8.5",
    "shx": "0.3.4",
    "ts-node": "^10.9.2",
    "typescript": "^5.3.3"
  },
  "engines": {
    "node": ">=18.0.0"
  },
  "files": [
    "/lib",
    "/messages",
    "/oclif.manifest.json",
    "/oclif.lock"
  ],
  "homepage": "https://github.com/salesforcecli/plugin-org",
  "keywords": [
    "force",
    "salesforce",
    "salesforcedx",
    "sf",
    "sf-plugin",
    "sfdx",
    "sfdx-plugin"
  ],
  "license": "BSD-3-Clause",
  "oclif": {
    "commands": "./lib/commands",
    "bin": "sf",
    "devPlugins": [
      "@oclif/plugin-help",
      "@oclif/plugin-command-snapshot",
      "@salesforce/plugin-command-reference"
    ],
    "topics": {
      "org": {
        "description": "Commands to create and manage orgs and scratch org users.",
        "subtopics": {
          "create": {
            "description": "Create scratch orgs, sandboxes, org shapes, and org snapshots."
          },
          "resume": {
            "description": "Resume an org creation that was started asynchronously, timed out, or was interrupted."
          },
          "list": {
            "description": "List metadata types that are relevant to the org."
          },
          "delete": {
            "description": "Delete scratch orgs, sandboxes, org shapes, and org snapshots."
          },
          "enable": {
            "description": "Enable source tracking in an org."
          },
          "disable": {
            "description": "Disable source tracking in an org."
          }
        },
        "external": true
      },
      "force": {
        "external": true,
        "subtopics": {
          "org": {
            "description": "Manage your sandbox and scratch orgs."
          }
        }
      }
    },
    "flexibleTaxonomy": true,
    "topicSeparator": " "
  },
  "repository": "salesforcecli/plugin-org",
  "scripts": {
    "build": "wireit",
    "clean": "sf-clean",
    "clean-all": "sf-clean all",
    "clean:lib": "shx rm -rf lib && shx rm -rf coverage && shx rm -rf .nyc_output && shx rm -f oclif.manifest.json oclif.lock",
    "compile": "wireit",
    "docs": "sf-docs",
    "format": "wireit",
    "link-check": "wireit",
    "lint": "wireit",
    "postpack": "shx rm -f oclif.manifest.json oclif.lock",
    "prepack": "sf-prepack",
    "prepare": "sf-install",
    "test": "wireit",
    "test:nuts": "nyc mocha \"./test/nut/*.nut.ts\" --slow 4500 --timeout 1200000 --parallel --jobs 5",
    "test:nuts:legacy": "nyc mocha \"./test/nut/legacy/*.nut.ts\" --slow 4500 --timeout 1200000 --parallel --jobs 5",
    "test:nuts:sandbox": "nyc mocha \"./test/**/*.sandboxNut.ts\" --slow 450000 --timeout 7200000 --parallel --jobs 5",
    "test:only": "wireit",
    "test:watch": "mocha --watch \"./test/**/*.test.ts\"",
    "version": "oclif readme"
  },
  "publishConfig": {
    "access": "public"
  },
  "wireit": {
    "build": {
      "dependencies": [
        "compile",
        "lint"
      ]
    },
    "compile": {
      "command": "tsc -p . --pretty --incremental",
      "files": [
        "src/**/*.ts",
        "**/tsconfig.json",
        "messages/**"
      ],
      "output": [
        "lib/**",
        "*.tsbuildinfo"
      ],
      "clean": "if-file-deleted"
    },
    "format": {
      "command": "prettier --write \"+(src|test|schemas)/**/*.+(ts|js|json)|command-snapshot.json\"",
      "files": [
        "src/**/*.ts",
        "test/**/*.ts",
        "schemas/**/*.json",
        "command-snapshot.json",
        ".prettier*"
      ],
      "output": []
    },
    "lint": {
      "command": "eslint src test --color --cache --cache-location .eslintcache",
      "files": [
        "src/**/*.ts",
        "test/**/*.ts",
        "messages/**",
        "**/.eslint*",
        "**/tsconfig.json"
      ],
      "output": []
    },
    "test": {
      "dependencies": [
        "test:compile",
        "test:only",
        "test:command-reference",
        "test:deprecation-policy",
        "lint",
        "test:json-schema",
        "link-check"
      ]
    },
    "test:command-reference": {
      "command": "node --loader ts-node/esm --no-warnings=ExperimentalWarning \"./bin/dev.js\" commandreference:generate --erroronwarnings",
      "files": [
        "src/**/*.ts",
        "messages/**",
        "package.json"
      ],
      "output": [
        "tmp/root"
      ]
    },
    "test:deprecation-policy": {
      "command": "node --loader ts-node/esm --no-warnings=ExperimentalWarning \"./bin/dev.js\" snapshot:compare",
      "files": [
        "src/**/*.ts"
      ],
      "output": [],
      "dependencies": [
        "compile"
      ]
    },
    "test:json-schema": {
      "command": "node --loader ts-node/esm --no-warnings=ExperimentalWarning \"./bin/dev.js\" schema:compare",
      "files": [
        "src/**/*.ts",
        "schemas"
      ],
      "output": []
    },
    "test:compile": {
      "command": "tsc -p \"./test\" --pretty",
      "files": [
        "test/**/*.ts",
        "**/tsconfig.json"
      ],
      "output": []
    },
    "test:only": {
      "command": "nyc mocha \"test/**/*.test.ts\"",
      "env": {
        "FORCE_COLOR": "2"
      },
      "files": [
        "test/**/*.ts",
        "src/**/*.ts",
        "**/tsconfig.json",
        ".mocha*",
        "!*.nut.ts",
        ".nycrc"
      ],
      "output": []
    },
    "link-check": {
      "command": "node -e \"process.exit(process.env.CI ? 0 : 1)\" || linkinator \"**/*.md\" --skip \"CHANGELOG.md|node_modules|test/|confluence.internal.salesforce.com|my.salesforce.com|%s\" --markdown --retry --directory-listing --verbosity error",
      "files": [
        "./*.md",
        "./!(CHANGELOG).md",
        "messages/**/*.md"
      ],
      "output": []
    }
  },
  "exports": "./lib/index.js",
  "type": "module"
}<|MERGE_RESOLUTION|>--- conflicted
+++ resolved
@@ -8,11 +8,7 @@
     "@oclif/core": "^3.18.1",
     "@salesforce/core": "^6.5.0",
     "@salesforce/kit": "^3.0.15",
-<<<<<<< HEAD
     "@salesforce/sf-plugins-core": "^7.1.4",
-=======
-    "@salesforce/sf-plugins-core": "^7.1.3",
->>>>>>> 8b1fb098
     "@salesforce/source-deploy-retrieve": "^10.2.11",
     "chalk": "^5.3.0",
     "change-case": "^5.4.2",
