{
  "name": "@salesforce/plugin-org",
  "description": "Commands to interact with Salesforce orgs",
<<<<<<< HEAD
  "version": "4.3.1-dev.1",
=======
  "version": "4.3.5",
>>>>>>> 3d490017
  "author": "Salesforce",
  "bugs": "https://github.com/forcedotcom/cli/issues",
  "dependencies": {
    "@oclif/core": "^4.0.12",
    "@salesforce/core": "^8.1.0",
    "@salesforce/kit": "^3.1.6",
    "@salesforce/sf-plugins-core": "^11.1.2",
    "@salesforce/source-deploy-retrieve": "^12.0.1",
    "ansis": "^3.2.0",
    "change-case": "^5.4.4",
    "cli-spinners": "^2",
    "ink": "^5.0.1",
    "is-wsl": "^3.1.0",
    "open": "^10.1.0",
    "react": "^18.3.1",
    "terminal-link": "^3.0.0"
  },
  "devDependencies": {
    "@oclif/plugin-command-snapshot": "^5.2.6",
    "@salesforce/cli-plugins-testkit": "^5.3.15",
    "@salesforce/dev-scripts": "^10.2.2",
    "@salesforce/plugin-command-reference": "^3.1.9",
    "@salesforce/ts-sinon": "1.4.22",
<<<<<<< HEAD
    "@types/react": "^18.3.3",
    "eslint-config-xo": "^0.45.0",
    "eslint-config-xo-react": "^0.27.0",
    "eslint-plugin-react": "^7.34.3",
    "eslint-plugin-react-hooks": "^4.6.2",
    "eslint-plugin-sf-plugin": "^1.18.8",
=======
    "eslint-plugin-sf-plugin": "^1.18.11",
>>>>>>> 3d490017
    "moment": "^2.30.1",
    "oclif": "^4.13.9",
    "ts-node": "^10.9.2",
    "typescript": "^5.4.5"
  },
  "engines": {
    "node": ">=18.0.0"
  },
  "files": [
    "/lib",
    "/messages",
    "/oclif.manifest.json"
  ],
  "homepage": "https://github.com/salesforcecli/plugin-org",
  "keywords": [
    "force",
    "salesforce",
    "salesforcedx",
    "sf",
    "sf-plugin",
    "sfdx",
    "sfdx-plugin"
  ],
  "license": "BSD-3-Clause",
  "oclif": {
    "commands": "./lib/commands",
    "bin": "sf",
    "devPlugins": [
      "@oclif/plugin-help",
      "@oclif/plugin-command-snapshot",
      "@salesforce/plugin-command-reference"
    ],
    "topics": {
      "org": {
        "description": "Commands to create and manage orgs and scratch org users.",
        "subtopics": {
          "create": {
            "description": "Create scratch orgs, sandboxes, org shapes, and org snapshots."
          },
          "resume": {
            "description": "Resume an org creation that was started asynchronously, timed out, or was interrupted."
          },
          "list": {
            "description": "List metadata types that are relevant to the org."
          },
          "delete": {
            "description": "Delete scratch orgs, sandboxes, org shapes, and org snapshots."
          },
          "enable": {
            "description": "Enable source tracking in an org."
          },
          "disable": {
            "description": "Disable source tracking in an org."
          }
        },
        "external": true
      },
      "force": {
        "external": true,
        "subtopics": {
          "org": {
            "description": "Manage your sandbox and scratch orgs."
          }
        }
      }
    },
    "flexibleTaxonomy": true,
    "topicSeparator": " "
  },
  "repository": "salesforcecli/plugin-org",
  "scripts": {
    "build": "wireit",
    "clean": "sf-clean",
    "clean-all": "sf-clean all",
    "compile": "wireit",
    "docs": "sf-docs",
    "format": "wireit",
    "link-check": "wireit",
    "lint": "wireit",
    "postpack": "sf-clean --ignore-signing-artifacts",
    "prepack": "sf-prepack",
    "prepare": "sf-install",
    "test": "wireit",
    "test:nuts": "nyc mocha \"./test/nut/*.nut.ts\" --slow 4500 --timeout 1200000 --parallel --jobs 2",
    "test:nuts:legacy": "nyc mocha \"./test/nut/legacy/*.nut.ts\" --slow 4500 --timeout 1200000 --parallel --jobs 5",
    "test:nuts:sandbox": "nyc mocha \"./test/**/*.sandboxNut.ts\" --slow 450000 --timeout 7200000 --parallel --jobs 5",
    "test:only": "wireit",
    "test:watch": "mocha --watch \"./test/**/*.test.ts\"",
    "version": "oclif readme"
  },
  "publishConfig": {
    "access": "public"
  },
  "wireit": {
    "build": {
      "dependencies": [
        "compile",
        "lint"
      ]
    },
    "compile": {
      "command": "tsc -p . --pretty --incremental",
      "files": [
        "src/**/*.ts",
        "**/tsconfig.json",
        "messages/**"
      ],
      "output": [
        "lib/**",
        "*.tsbuildinfo"
      ],
      "clean": "if-file-deleted"
    },
    "format": {
      "command": "prettier --write \"+(src|test|schemas)/**/*.+(ts|js|json)|command-snapshot.json\"",
      "files": [
        "src/**/*.ts",
        "test/**/*.ts",
        "schemas/**/*.json",
        "command-snapshot.json",
        ".prettier*"
      ],
      "output": []
    },
    "lint": {
      "command": "eslint src test --color --cache --cache-location .eslintcache",
      "files": [
        "src/**/*.ts",
        "test/**/*.ts",
        "messages/**",
        "**/.eslint*",
        "**/tsconfig.json"
      ],
      "output": []
    },
    "test": {
      "dependencies": [
        "test:compile",
        "test:only",
        "test:command-reference",
        "test:deprecation-policy",
        "lint",
        "test:json-schema",
        "link-check"
      ]
    },
    "test:command-reference": {
      "command": "node --loader ts-node/esm --no-warnings=ExperimentalWarning \"./bin/dev.js\" commandreference:generate --erroronwarnings",
      "files": [
        "src/**/*.ts",
        "messages/**",
        "package.json"
      ],
      "output": [
        "tmp/root"
      ]
    },
    "test:deprecation-policy": {
      "command": "node --loader ts-node/esm --no-warnings=ExperimentalWarning \"./bin/dev.js\" snapshot:compare",
      "files": [
        "src/**/*.ts"
      ],
      "output": [],
      "dependencies": [
        "compile"
      ]
    },
    "test:json-schema": {
      "command": "node --loader ts-node/esm --no-warnings=ExperimentalWarning \"./bin/dev.js\" schema:compare",
      "files": [
        "src/**/*.ts",
        "schemas"
      ],
      "output": []
    },
    "test:compile": {
      "command": "tsc -p \"./test\" --pretty",
      "files": [
        "test/**/*.ts",
        "**/tsconfig.json"
      ],
      "output": []
    },
    "test:only": {
      "command": "nyc mocha \"test/**/*.test.ts\"",
      "env": {
        "FORCE_COLOR": "2"
      },
      "files": [
        "test/**/*.ts",
        "src/**/*.ts",
        "**/tsconfig.json",
        ".mocha*",
        "!*.nut.ts",
        ".nycrc"
      ],
      "output": []
    },
    "link-check": {
      "command": "node -e \"process.exit(process.env.CI ? 0 : 1)\" || linkinator \"**/*.md\" --skip \"CHANGELOG.md|node_modules|test/|confluence.internal.salesforce.com|my.salesforce.com|%s\" --markdown --retry --directory-listing --verbosity error",
      "files": [
        "./*.md",
        "./!(CHANGELOG).md",
        "messages/**/*.md"
      ],
      "output": []
    }
  },
  "exports": "./lib/index.js",
  "type": "module"
}<|MERGE_RESOLUTION|>--- conflicted
+++ resolved
@@ -1,11 +1,7 @@
 {
   "name": "@salesforce/plugin-org",
   "description": "Commands to interact with Salesforce orgs",
-<<<<<<< HEAD
-  "version": "4.3.1-dev.1",
-=======
   "version": "4.3.5",
->>>>>>> 3d490017
   "author": "Salesforce",
   "bugs": "https://github.com/forcedotcom/cli/issues",
   "dependencies": {
@@ -29,16 +25,12 @@
     "@salesforce/dev-scripts": "^10.2.2",
     "@salesforce/plugin-command-reference": "^3.1.9",
     "@salesforce/ts-sinon": "1.4.22",
-<<<<<<< HEAD
     "@types/react": "^18.3.3",
     "eslint-config-xo": "^0.45.0",
     "eslint-config-xo-react": "^0.27.0",
     "eslint-plugin-react": "^7.34.3",
     "eslint-plugin-react-hooks": "^4.6.2",
-    "eslint-plugin-sf-plugin": "^1.18.8",
-=======
     "eslint-plugin-sf-plugin": "^1.18.11",
->>>>>>> 3d490017
     "moment": "^2.30.1",
     "oclif": "^4.13.9",
     "ts-node": "^10.9.2",
