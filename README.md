# plugin-org

[![NPM](https://img.shields.io/npm/v/@salesforce/plugin-org.svg?label=@salesforce/plugin-org)](https://www.npmjs.com/package/@salesforce/plugin-org) [![Downloads/week](https://img.shields.io/npm/dw/@salesforce/plugin-org.svg)](https://npmjs.org/package/@salesforce/plugin-org) [![License](https://img.shields.io/badge/License-BSD%203--Clause-brightgreen.svg)](https://raw.githubusercontent.com/salesforcecli/plugin-org/main/LICENSE.txt)

Commands for working with Salesforce orgs. As the Salesforce CLI is transitioning commands owned by various teams to
open source, it may not represent all of the `org` commands.

## About Salesforce CLI plugins

Salesforce CLI plugins are based on the [oclif plugin framework](https://oclif.io/docs/introduction). Read
the [plugin developer guide](https://developer.salesforce.com/docs/atlas.en-us.sfdx_cli_plugins.meta/sfdx_cli_plugins/cli_plugins_architecture_sf_cli.htm)
to learn about Salesforce CLI plugin development.

This repository contains a lot of additional scripts and tools to help with general Salesforce node development and
enforce coding standards. You should familiarize yourself with some of
the [node developer packages](https://github.com/forcedotcom/sfdx-dev-packages/) used by Salesforce. There is also a
default circleci config using the [release management orb](https://github.com/forcedotcom/npm-release-management-orb)
standards.

Additionally, there are some additional tests that the Salesforce CLI will enforce if this plugin is ever bundled with
the CLI. These test are included by default under the `posttest` script and it is recommended to keep these tests active
in your plugin, regardless if you plan to have it bundled.

This plugin is bundled with the [Salesforce CLI](https://developer.salesforce.com/tools/sfdxcli). For more information
on the CLI, read
the [getting started guide](https://developer.salesforce.com/docs/atlas.en-us.sfdx_setup.meta/sfdx_setup/sfdx_setup_intro.htm).

We always recommend using the latest version of these commands bundled with the CLI, however, you can install a specific
version or tag if needed.

## Install

```bash
sf plugins:install @salesforce/plugin-org
```

## Issues

Please report any issues at <https://github.com/forcedotcom/cli/issues>

## Contributing

1. Please read our [Code of Conduct](CODE_OF_CONDUCT.md)
2. Create a new issue before starting your project so that we can keep track of
   what you are trying to add/fix. That way, we can also offer suggestions or
   let you know if there is already an effort in progress.
3. Fork this repository.
4. [Build the plugin locally](#build)
5. Create a _topic_ branch in your fork. Note, this step is recommended but technically not required if contributing
   using a fork.
6. Edit the code in your fork.
7. Write appropriate tests for your changes. Try to achieve at least 95% code coverage on any new code. No pull request
   will be accepted without unit tests.
8. Sign CLA (see [CLA](#cla) below).
9. Send us a pull request when you are done. We'll review your code, suggest any needed changes, and merge it in.

### CLA

External contributors will be required to sign a Contributor's License
Agreement. You can do so by going to <https://cla.salesforce.com/sign-cla>.

### Build

To build the plugin locally, make sure to have yarn installed and run the following commands:

```bash
# Clone the repository
git clone git@github.com:salesforcecli/plugin-org

# Install the dependencies and compile
yarn install
yarn build
```

To use your plugin, run using the local `./bin/dev` or `./bin/dev.cmd` file.

```bash
# Run using local run file.
./bin/dev force:org:list
```

There should be no differences when running via the Salesforce CLI or using the local run file. However, it can be
useful to link the plugin to do some additional testing or run your commands from anywhere on your machine.

```bash
# Link your plugin to the sf cli
sf plugins:link .
# To verify
sf plugins
```

### Sandbox NUTs

Sandboxes are pretty slow, and there's a constraint to how many we can have. So if your changes might impact sandboxes,
and you want to check those in the real world, run
the [SandboxNuts](https://github.com/salesforcecli/plugin-org/actions/workflows/sandboxNuts.yml) Github Action.

## Commands

<!-- commands -->

- [plugin-org](#plugin-org)
  - [About Salesforce CLI plugins](#about-salesforce-cli-plugins)
  - [Install](#install)
  - [Issues](#issues)
  - [Contributing](#contributing)
    - [CLA](#cla)
    - [Build](#build)
    - [Sandbox NUTs](#sandbox-nuts)
  - [Commands](#commands)
  - [`sf org create sandbox`](#sf-org-create-sandbox)
  - [`sf org create scratch`](#sf-org-create-scratch)
  - [`sf org delete sandbox`](#sf-org-delete-sandbox)
  - [`sf org delete scratch`](#sf-org-delete-scratch)
  - [`sf org disable tracking`](#sf-org-disable-tracking)
  - [`sf org display`](#sf-org-display)
  - [`sf org enable tracking`](#sf-org-enable-tracking)
  - [`sf org list`](#sf-org-list)
  - [`sf org list metadata`](#sf-org-list-metadata)
  - [`sf org list metadata-types`](#sf-org-list-metadata-types)
  - [`sf org open`](#sf-org-open)
  - [`sf org refresh sandbox`](#sf-org-refresh-sandbox)
  - [`sf org resume sandbox`](#sf-org-resume-sandbox)
  - [`sf org resume scratch`](#sf-org-resume-scratch)

## `sf org create sandbox`

Create a sandbox org.

```
USAGE
  $ sf org create sandbox -o <value> [--json] [--flags-dir <value>] [-f <value>] [-s] [-a <value>] [-w <minutes> |
    --async] [-i <seconds> | ] [-n <value>] [-c <value> | -l Developer|Developer_Pro|Partial|Full] [--no-prompt]
    [--no-track-source]

FLAGS
  -a, --alias=<value>            Alias for the sandbox org.
  -c, --clone=<value>            Name of the sandbox org to clone.
  -f, --definition-file=<value>  Path to a sandbox definition file.
  -i, --poll-interval=<seconds>  Number of seconds to wait between retries.
  -l, --license-type=<option>    Type of sandbox license.
                                 <options: Developer|Developer_Pro|Partial|Full>
  -n, --name=<value>             Name of the sandbox org.
  -o, --target-org=<value>       (required) Username or alias of the production org that contains the sandbox license.
  -s, --set-default              Set the sandbox org as your default org.
  -w, --wait=<minutes>           Number of minutes to wait for the sandbox org to be ready.
      --async                    Request the sandbox creation, but don't wait for it to complete.
      --no-prompt                Don't prompt for confirmation about the sandbox configuration.
      --no-track-source          Do not use source tracking for this sandbox.

GLOBAL FLAGS
  --flags-dir=<value>  Import flag values from a directory.
  --json               Format output as json.

DESCRIPTION
  Create a sandbox org.

  There are two ways to create a sandbox org: specify a definition file that contains the sandbox options or use the
  --name and --license-type flags to specify the two required options. If you want to set an option other than name or
  license type, such as apexClassId, you must use a definition file.

  You can also use this command to clone an existing sandbox. Use the --clone flag to specify the existing sandbox name
  and the --name flag to the name of the new sandbox.

ALIASES
  $ sf env create sandbox

EXAMPLES
  Create a sandbox org using a definition file and give it the alias "MyDevSandbox". The production org that contains
  the sandbox license has the alias "prodOrg".

    $ sf org create sandbox --definition-file config/dev-sandbox-def.json --alias MyDevSandbox --target-org prodOrg

  Create a sandbox org by directly specifying its name and type of license (Developer) instead of using a definition
  file. Set the sandbox org as your default.

    $ sf org create sandbox --name mysandbox --license-type Developer --alias MyDevSandbox --target-org prodOrg \
      --set-default

  Clone the existing sandbox with name "ExistingSandbox" and name the new sandbox "NewClonedSandbox". Set the new
  sandbox as your default org. Wait for 30 minutes for the sandbox creation to complete.

    $ sf org create sandbox --clone ExistingSandbox --name NewClonedSandbox --target-org prodOrg --alias \
      MyDevSandbox --set-default --wait 30

FLAG DESCRIPTIONS
  -a, --alias=<value>  Alias for the sandbox org.

    When you create a sandbox, the generated usernames are based on the usernames present in the production org. To
    ensure uniqueness, the new usernames are appended with the name of the sandbox. For example, the username
    "user@example.com" in the production org results in the username "user@example.com.mysandbox" in a sandbox named
    "mysandbox". When you set an alias for a sandbox org, it's assigned to the resulting username of the user running
    this command.

  -c, --clone=<value>  Name of the sandbox org to clone.

    The value of --clone must be an existing sandbox. The existing sandbox, and the new sandbox specified with the
    --name flag, must both be associated with the production org (--target-org) that contains the sandbox licenses.

  -f, --definition-file=<value>  Path to a sandbox definition file.

    The sandbox definition file is a blueprint for the sandbox. You can create different definition files for each
    sandbox type that you use in the development process. See
    <https://developer.salesforce.com/docs/atlas.en-us.sfdx_dev.meta/sfdx_dev/sfdx_dev_sandbox_definition.htm> for all
    the options you can specify in the definition file.

  -n, --name=<value>  Name of the sandbox org.

    The name must be a unique alphanumeric string (10 or fewer characters) to identify the sandbox. You can’t reuse a
    name while a sandbox is in the process of being deleted.

  -o, --target-org=<value>  Username or alias of the production org that contains the sandbox license.

    When it creates the sandbox org, Salesforce copies the metadata, and optionally data, from your production org to
    the new sandbox org.

  -w, --wait=<minutes>  Number of minutes to wait for the sandbox org to be ready.

    If the command continues to run after the wait period, the CLI returns control of the terminal to you and displays
    the "sf org resume sandbox" command you run to check the status of the create. The displayed command includes the
    job ID for the running sandbox creation.

  --async  Request the sandbox creation, but don't wait for it to complete.

    The command immediately displays the job ID and returns control of the terminal to you. This way, you can continue
    to use the CLI. To check the status of the sandbox creation, run "sf org resume sandbox".

  --no-track-source  Do not use source tracking for this sandbox.

    We recommend you enable source tracking in Developer and Developer Pro sandbox, which is why it's the default
    behavior. Source tracking allows you to track the changes you make to your metadata, both in your local project and
    in the sandbox, and to detect any conflicts between the two.

    To disable source tracking in the new sandbox, specify the --no-track-source flag. The main reason to disable source
    tracking is for performance. For example, while you probably want to deploy metadata and run Apex tests in your
    CI/CD jobs, you probably don't want to incur the costs of source tracking (checking for conflicts, polling the
    SourceMember object, various file system operations.) This is a good use case for disabling source tracking in the
    sandbox.
```

<<<<<<< HEAD
_See code: [src/commands/org/create/sandbox.ts](https://github.com/salesforcecli/plugin-org/blob/4.3.6-dev.2/src/commands/org/create/sandbox.ts)_
=======
_See code: [src/commands/org/create/sandbox.ts](https://github.com/salesforcecli/plugin-org/blob/4.4.8/src/commands/org/create/sandbox.ts)_
>>>>>>> 3499c53b

## `sf org create scratch`

Create a scratch org.

```
USAGE
  $ sf org create scratch -v <value> [--json] [--flags-dir <value>] [-a <value>] [--async] [-d] [-f <value>] [-c] [-e
    developer|enterprise|group|professional|partner-developer|partner-enterprise|partner-group|partner-professional]
    [-m] [-y <days>] [-w <minutes>] [--api-version <value>] [-i <value>] [-t] [--username <value>] [--description
    <value>] [--name <value>] [--release preview|previous] [--admin-email <value>] [--source-org <value>]

FLAGS
  -a, --alias=<value>            Alias for the scratch org.
  -d, --set-default              Set the scratch org as your default org
  -f, --definition-file=<value>  Path to a scratch org definition file.
  -i, --client-id=<value>        Consumer key of the Dev Hub connected app.
  -t, --[no-]track-source        Use source tracking for this scratch org. Set --no-track-source to disable source
                                 tracking.
  -v, --target-dev-hub=<value>   (required) Username or alias of the Dev Hub org.
  -w, --wait=<minutes>           Number of minutes to wait for the scratch org to be ready.
  -y, --duration-days=<days>     Number of days before the org expires.
      --api-version=<value>      Override the api version used for api requests made by this command
      --async                    Request the org, but don't wait for it to complete.

PACKAGING FLAGS
  -c, --no-ancestors  Don't include second-generation managed package (2GP) ancestors in the scratch org.
  -m, --no-namespace  Create the scratch org with no namespace, even if the Dev Hub has a namespace.

DEFINITION FILE OVERRIDE FLAGS
  -e, --edition=<option>     Salesforce edition of the scratch org. Overrides the value of the "edition" option in the
                             definition file, if set.
                             <options: developer|enterprise|group|professional|partner-developer|partner-enterprise|part
                             ner-group|partner-professional>
      --admin-email=<value>  Email address that will be applied to the org's admin user. Overrides the value of the
                             "adminEmail" option in the definition file, if set.
      --description=<value>  Description of the scratch org in the Dev Hub. Overrides the value of the "description"
                             option in the definition file, if set.
      --name=<value>         Name of the org, such as "Acme Company". Overrides the value of the "orgName" option in the
                             definition file, if set.
      --release=<option>     Release of the scratch org as compared to the Dev Hub release.
                             <options: preview|previous>
      --source-org=<value>   15-character ID of the org whose shape the new scratch org will be based on. Overrides the
                             value of the "sourceOrg" option in the definition file, if set.
      --username=<value>     Username of the scratch org admin user. Overrides the value of the "username" option in the
                             definition file, if set.

GLOBAL FLAGS
  --flags-dir=<value>  Import flag values from a directory.
  --json               Format output as json.

DESCRIPTION
  Create a scratch org.

  There are two ways to create a scratch org: either specify a definition file that contains the options or use the
  --edition flag to specify the one required option.

  For either method, you can also use these flags; if you use them with --definition-file, they override their
  equivalent option in the scratch org definition file:

  * --description
  * --name  (equivalent to the "orgName" option)
  * --username
  * --release
  * --edition
  * --admin-email (equivalent to the "adminEmail" option)
  * --source-org (equivalent to the "sourceOrg" option)

  If you want to set options other than the preceding ones, such as org features or settings, you must use a definition
  file.

  You must specify a Dev Hub to create a scratch org, either with the --target-dev-hub flag or by setting your default
  Dev Hub with the target-dev-hub configuration variable.

ALIASES
  $ sf env create scratch

EXAMPLES
  Create a Developer edition scratch org using your default Dev Hub and give the scratch org an alias:

    $ sf org create scratch --edition developer --alias my-scratch-org

  Create a scratch org with a definition file. Specify the Dev Hub using its alias, set the scratch org as your
  default, and specify that it expires in 3 days:

    $ sf org create scratch --target-dev-hub MyHub --definition-file config/project-scratch-def.json --set-default \
      --duration-days 3

  Create a preview Enterprise edition scratch org; for use only during Salesforce release transition periods:

    $ sf org create scratch --edition enterprise --alias my-scratch-org --target-dev-hub MyHub --release preview

FLAG DESCRIPTIONS
  -a, --alias=<value>  Alias for the scratch org.

    New scratch orgs include one administrator by default. The admin user's username is auto-generated and looks
    something like test-wvkpnfm5z113@example.com. When you set an alias for a new scratch org, it's assigned this
    username.

  -e, --edition=developer|enterprise|group|professional|partner-developer|partner-enterprise|partner-group|partner-professional

    Salesforce edition of the scratch org. Overrides the value of the "edition" option in the definition file, if set.

    The editions that begin with "partner-" are available only if the Dev Hub org is a Partner Business Org.

  -f, --definition-file=<value>  Path to a scratch org definition file.

    The scratch org definition file is a blueprint for the scratch org. It mimics the shape of an org that you use in
    the development life cycle, such as acceptance testing, packaging, or production. See
    <https://developer.salesforce.com/docs/atlas.en-us.sfdx_dev.meta/sfdx_dev/sfdx_dev_scratch_orgs_def_file.htm> for
    all the option you can specify in the definition file.

  -t, --[no-]track-source  Use source tracking for this scratch org. Set --no-track-source to disable source tracking.

    We recommend you enable source tracking in scratch orgs, which is why it's the default behavior. Source tracking
    allows you to track the changes you make to your metadata, both in your local project and in the scratch org, and to
    detect any conflicts between the two.

    To disable source tracking in the new scratch org, specify the --no-track-source flag. The main reason to disable
    source tracking is for performance. For example, while you probably want to deploy metadata and run Apex tests in
    your CI/CD jobs, you probably don't want to incur the costs of source tracking (checking for conflicts, polling the
    SourceMember object, various file system operations.) This is a good use case for disabling source tracking in the
    scratch org.

  -v, --target-dev-hub=<value>  Username or alias of the Dev Hub org.

    Overrides the value of the target-dev-hub configuration variable, if set.

  -w, --wait=<minutes>  Number of minutes to wait for the scratch org to be ready.

    If the command continues to run after the wait period, the CLI returns control of the terminal to you and displays
    the job ID. To resume the scratch org creation, run the org resume scratch command and pass it the job ID.

  --async  Request the org, but don't wait for it to complete.

    The command immediately displays the job ID and returns control of the terminal to you. This way, you can continue
    to use the CLI. To resume the scratch org creation, run "sf org resume scratch".

  --release=preview|previous  Release of the scratch org as compared to the Dev Hub release.

    By default, scratch orgs are on the same release as the Dev Hub. During Salesforce release transition periods, you
    can override this default behavior and opt in or out of the new release.

  --username=<value>

    Username of the scratch org admin user. Overrides the value of the "username" option in the definition file, if set.

    The username must be unique within the entire scratch org and sandbox universe. You must add your own logic to
    ensure uniqueness.

    Omit this flag to have Salesforce generate a unique username for your org.
```

<<<<<<< HEAD
_See code: [src/commands/org/create/scratch.ts](https://github.com/salesforcecli/plugin-org/blob/4.3.6-dev.2/src/commands/org/create/scratch.ts)_
=======
_See code: [src/commands/org/create/scratch.ts](https://github.com/salesforcecli/plugin-org/blob/4.4.8/src/commands/org/create/scratch.ts)_
>>>>>>> 3499c53b

## `sf org delete sandbox`

Delete a sandbox.

```
USAGE
  $ sf org delete sandbox -o <value> [--json] [--flags-dir <value>] [-p]

FLAGS
  -o, --target-org=<value>  (required) Username or alias of the target org. Not required if the `target-org`
                            configuration variable is already set.
  -p, --no-prompt           Don't prompt the user to confirm the deletion.

GLOBAL FLAGS
  --flags-dir=<value>  Import flag values from a directory.
  --json               Format output as json.

DESCRIPTION
  Delete a sandbox.

  Salesforce CLI marks the org for deletion in the production org that contains the sandbox licenses and then deletes
  all local references to the org from your computer.
  Specify a sandbox with either the username you used when you logged into it, or the alias you gave the sandbox when
  you created it. Run "sf org list" to view all your orgs, including sandboxes, and their aliases.
  Both the sandbox and the associated production org must already be authenticated with the CLI to successfully delete
  the sandbox.

ALIASES
  $ sf env delete sandbox

EXAMPLES
  Delete a sandbox with alias my-sandbox:

    $ sf org delete sandbox --target-org my-sandbox

  Specify a username instead of an alias:

    $ sf org delete sandbox --target-org myusername@example.com.qa

  Delete the sandbox without prompting to confirm:

    $ sf org delete sandbox --target-org my-sandbox --no-prompt
```

<<<<<<< HEAD
_See code: [src/commands/org/delete/sandbox.ts](https://github.com/salesforcecli/plugin-org/blob/4.3.6-dev.2/src/commands/org/delete/sandbox.ts)_
=======
_See code: [src/commands/org/delete/sandbox.ts](https://github.com/salesforcecli/plugin-org/blob/4.4.8/src/commands/org/delete/sandbox.ts)_
>>>>>>> 3499c53b

## `sf org delete scratch`

Delete a scratch org.

```
USAGE
  $ sf org delete scratch -o <value> [--json] [--flags-dir <value>] [-p]

FLAGS
  -o, --target-org=<value>  (required) Username or alias of the target org. Not required if the `target-org`
                            configuration variable is already set.
  -p, --no-prompt           Don't prompt the user to confirm the deletion.

GLOBAL FLAGS
  --flags-dir=<value>  Import flag values from a directory.
  --json               Format output as json.

DESCRIPTION
  Delete a scratch org.

  Salesforce CLI marks the org for deletion in the Dev Hub org and then deletes all local references to the org from
  your computer.
  Specify a scratch org with either the username or the alias you gave the scratch org when you created it. Run "sf org
  list" to view all your orgs, including scratch orgs, and their aliases.

ALIASES
  $ sf env delete scratch

EXAMPLES
  Delete a scratch org with alias my-scratch-org:

    $ sf org delete scratch --target-org my-scratch-org

  Specify a username instead of an alias:

    $ sf org delete scratch --target-org test-123456-abcdefg@example.com

  Delete the scratch org without prompting to confirm :

    $ sf org delete scratch --target-org my-scratch-org --no-prompt
```

<<<<<<< HEAD
_See code: [src/commands/org/delete/scratch.ts](https://github.com/salesforcecli/plugin-org/blob/4.3.6-dev.2/src/commands/org/delete/scratch.ts)_
=======
_See code: [src/commands/org/delete/scratch.ts](https://github.com/salesforcecli/plugin-org/blob/4.4.8/src/commands/org/delete/scratch.ts)_
>>>>>>> 3499c53b

## `sf org disable tracking`

Prevent Salesforce CLI from tracking changes in your source files between your project and an org.

```
USAGE
  $ sf org disable tracking -o <value> [--json] [--flags-dir <value>]

FLAGS
  -o, --target-org=<value>  (required) Username or alias of the target org. Not required if the `target-org`
                            configuration variable is already set.

GLOBAL FLAGS
  --flags-dir=<value>  Import flag values from a directory.
  --json               Format output as json.

DESCRIPTION
  Prevent Salesforce CLI from tracking changes in your source files between your project and an org.

  Disabling source tracking has no direct effect on the org, it affects only your local environment. Specifically,
  Salesforce CLI stores the setting in the org's local configuration file so that no source tracking operations are
  executed when working with the org.

EXAMPLES
  Disable source tracking for an org with alias "myscratch":

    $ sf org disable tracking --target-org myscratch

  Disable source tracking for an org using a username:

    $ sf org disable tracking --target-org you@example.com

  Disable source tracking for your default org:

    $ sf org disable tracking
```

<<<<<<< HEAD
_See code: [src/commands/org/disable/tracking.ts](https://github.com/salesforcecli/plugin-org/blob/4.3.6-dev.2/src/commands/org/disable/tracking.ts)_
=======
_See code: [src/commands/org/disable/tracking.ts](https://github.com/salesforcecli/plugin-org/blob/4.4.8/src/commands/org/disable/tracking.ts)_
>>>>>>> 3499c53b

## `sf org display`

Display information about an org.

```
USAGE
  $ sf org display -o <value> [--json] [--flags-dir <value>] [--api-version <value>] [--verbose]

FLAGS
  -o, --target-org=<value>   (required) Username or alias of the target org. Not required if the `target-org`
                             configuration variable is already set.
      --api-version=<value>  Override the api version used for api requests made by this command
      --verbose              Display the sfdxAuthUrl property.

GLOBAL FLAGS
  --flags-dir=<value>  Import flag values from a directory.
  --json               Format output as json.

DESCRIPTION
  Display information about an org.

  Output includes your access token, client Id, connected status, org ID, instance URL, username, and alias, if
  applicable.

  Use --verbose to include the SFDX auth URL. WARNING: The SFDX auth URL contains sensitive information, such as a
  refresh token that can be used to access an org. Don't share or distribute this URL or token.

  Including --verbose displays the sfdxAuthUrl property only if you authenticated to the org using "org login web" (not
  "org login jwt").

ALIASES
  $ sf force org display

EXAMPLES
  Display information about your default org:

    $ sf org display

  Display information, including the sfdxAuthUrl property, about the org with alias TestOrg1:

    $ sf org display --target-org TestOrg1 --verbose
```

<<<<<<< HEAD
_See code: [src/commands/org/display.ts](https://github.com/salesforcecli/plugin-org/blob/4.3.6-dev.2/src/commands/org/display.ts)_
=======
_See code: [src/commands/org/display.ts](https://github.com/salesforcecli/plugin-org/blob/4.4.8/src/commands/org/display.ts)_
>>>>>>> 3499c53b

## `sf org enable tracking`

Allow Salesforce CLI to track changes in your source files between your project and an org.

```
USAGE
  $ sf org enable tracking -o <value> [--json] [--flags-dir <value>]

FLAGS
  -o, --target-org=<value>  (required) Username or alias of the target org. Not required if the `target-org`
                            configuration variable is already set.

GLOBAL FLAGS
  --flags-dir=<value>  Import flag values from a directory.
  --json               Format output as json.

DESCRIPTION
  Allow Salesforce CLI to track changes in your source files between your project and an org.

  Enabling source tracking has no direct effect on the org, it affects only your local environment. Specifically,
  Salesforce CLI stores the setting in the org's local configuration file so that source tracking operations are
  executed when working with the org.

  This command throws an error if the org doesn't support tracking. Examples of orgs that don't support source tracking
  include Developer Edition orgs, production orgs, Partial Copy sandboxes, and Full sandboxes.

EXAMPLES
  Enable source tracking for an org with alias "myscratch":

    $ sf org enable tracking --target-org myscratch

  Enable source tracking for an org using a username:

    $ sf org enable tracking --target-org you@example.com

  Enable source tracking for your default org:

    $ sf org enable tracking
```

<<<<<<< HEAD
_See code: [src/commands/org/enable/tracking.ts](https://github.com/salesforcecli/plugin-org/blob/4.3.6-dev.2/src/commands/org/enable/tracking.ts)_
=======
_See code: [src/commands/org/enable/tracking.ts](https://github.com/salesforcecli/plugin-org/blob/4.4.8/src/commands/org/enable/tracking.ts)_
>>>>>>> 3499c53b

## `sf org list`

List all orgs you’ve created or authenticated to.

```
USAGE
  $ sf org list [--json] [--flags-dir <value>] [--verbose] [--all] [--clean] [-p] [--skip-connection-status]

FLAGS
  -p, --no-prompt               Don't prompt for confirmation.
      --all                     Include expired, deleted, and unknown-status scratch orgs.
      --clean                   Remove all local org authorizations for non-active scratch orgs. Use "org logout" to
                                remove non-scratch orgs.
      --skip-connection-status  Skip retrieving the connection status of non-scratch orgs.
      --verbose                 List more information about each org.

GLOBAL FLAGS
  --flags-dir=<value>  Import flag values from a directory.
  --json               Format output as json.

ALIASES
  $ sf force org list

EXAMPLES
  List all orgs you've created or authenticated to:

    $ sf org list

  List all orgs, including expired, deleted, and unknown-status orgs; don't include the connection status:

    $ sf org list --skip-connection-status --all

  List orgs and remove local org authorization info about non-active scratch orgs:

    $ sf org list --clean
```

<<<<<<< HEAD
_See code: [src/commands/org/list.ts](https://github.com/salesforcecli/plugin-org/blob/4.3.6-dev.2/src/commands/org/list.ts)_
=======
_See code: [src/commands/org/list.ts](https://github.com/salesforcecli/plugin-org/blob/4.4.8/src/commands/org/list.ts)_
>>>>>>> 3499c53b

## `sf org list metadata`

List the metadata components and properties of a specified type.

```
USAGE
  $ sf org list metadata -o <value> -m <value> [--json] [--flags-dir <value>] [--api-version <value>] [-f <value>]
    [--folder <value>]

FLAGS
  -f, --output-file=<value>    Pathname of the file in which to write the results.
  -m, --metadata-type=<value>  (required) Metadata type to be retrieved, such as CustomObject; metadata type names are
                               case-sensitive.
  -o, --target-org=<value>     (required) Username or alias of the target org. Not required if the `target-org`
                               configuration variable is already set.
      --api-version=<value>    API version to use; default is the most recent API version.
      --folder=<value>         Folder associated with the component; required for components that use folders; folder
                               names are case-sensitive.

GLOBAL FLAGS
  --flags-dir=<value>  Import flag values from a directory.
  --json               Format output as json.

DESCRIPTION
  List the metadata components and properties of a specified type.

  Use this command to identify individual components in your manifest file or if you want a high-level view of
  particular metadata types in your org. For example, you can use this command to return a list of names of all the
  CustomObject or Layout components in your org, then use this information in a retrieve command that returns a subset
  of these components.

  The username that you use to connect to the org must have the Modify All Data or Modify Metadata Through Metadata API
  Functions permission.

ALIASES
  $ sf force mdapi listmetadata

EXAMPLES
  List the CustomObject components, and their properties, in the org with alias "my-dev-org":

    $ sf org list metadata --metadata-type CustomObject --target-org my-dev-org

  List the CustomObject components in your default org, write the output to the specified file, and use API version
  57.0:

    $ sf org list metadata --metadata-type CustomObject --api-version 57.0 --output-file /path/to/outputfilename.txt

  List the Dashboard components in your default org that are contained in the "folderSales" folder, write the output
  to the specified file, and use API version 57.0:

    $ sf org list metadata --metadata-type Dashboard --folder folderSales --api-version 57.0 --output-file \
      /path/to/outputfilename.txt

FLAG DESCRIPTIONS
  --api-version=<value>  API version to use; default is the most recent API version.

    Override the api version used for api requests made by this command

  --folder=<value>

    Folder associated with the component; required for components that use folders; folder names are case-sensitive.

    Examples of metadata types that use folders are Dashboard, Document, EmailTemplate, and Report.
```

<<<<<<< HEAD
_See code: [src/commands/org/list/metadata.ts](https://github.com/salesforcecli/plugin-org/blob/4.3.6-dev.2/src/commands/org/list/metadata.ts)_
=======
_See code: [src/commands/org/list/metadata.ts](https://github.com/salesforcecli/plugin-org/blob/4.4.8/src/commands/org/list/metadata.ts)_
>>>>>>> 3499c53b

## `sf org list metadata-types`

Display details about the metadata types that are enabled for your org.

```
USAGE
  $ sf org list metadata-types -o <value> [--json] [--flags-dir <value>] [--api-version <value>] [-f <value>]

FLAGS
  -f, --output-file=<value>  Pathname of the file in which to write the results.
  -o, --target-org=<value>   (required) Username or alias of the target org. Not required if the `target-org`
                             configuration variable is already set.
      --api-version=<value>  API version to use; default is the most recent API version.

GLOBAL FLAGS
  --flags-dir=<value>  Import flag values from a directory.
  --json               Format output as json.

DESCRIPTION
  Display details about the metadata types that are enabled for your org.

  The information includes Apex classes and triggers, custom objects, custom fields on standard objects, tab sets that
  define an app, and many other metadata types. Use this information to identify the syntax needed for a <name> element
  in a manifest file (package.xml).

  The username that you use to connect to the org must have the Modify All Data or Modify Metadata Through Metadata API
  Functions permission.

ALIASES
  $ sf force mdapi describemetadata

EXAMPLES
  Display information about all known and enabled metadata types in the org with alias "my-dev-org" using API version
  57.0:

    $ sf org list metadata-types --api-version 57.0 --target-org my-dev-org

  Display only the metadata types that aren't yet supported by Salesforce CLI in your default org and write the
  results to the specified file:

    $ sf org list metadata-types --output-file /path/to/outputfilename.txt --filter-known

FLAG DESCRIPTIONS
  -f, --output-file=<value>  Pathname of the file in which to write the results.

    Directing the output to a file makes it easier to extract relevant information for your package.xml manifest file.
    The default output destination is the terminal or command window console.

  --api-version=<value>  API version to use; default is the most recent API version.

    Override the api version used for api requests made by this command
```

<<<<<<< HEAD
_See code: [src/commands/org/list/metadata-types.ts](https://github.com/salesforcecli/plugin-org/blob/4.3.6-dev.2/src/commands/org/list/metadata-types.ts)_
=======
_See code: [src/commands/org/list/metadata-types.ts](https://github.com/salesforcecli/plugin-org/blob/4.4.8/src/commands/org/list/metadata-types.ts)_
>>>>>>> 3499c53b

## `sf org open`

Open your default scratch org, or another specified org, in a browser.

```
USAGE
  $ sf org open -o <value> [--json] [--flags-dir <value>] [--api-version <value>] [--private | -r | -b
    chrome|edge|firefox] [-p <value> | -f <value>]

FLAGS
  -b, --browser=<option>     Browser where the org opens.
                             <options: chrome|edge|firefox>
  -f, --source-file=<value>  Path to an ApexPage or FlexiPage to open in Lightning App Builder.
  -o, --target-org=<value>   (required) Username or alias of the target org. Not required if the `target-org`
                             configuration variable is already set.
  -p, --path=<value>         Navigation URL path to open a specific page.
  -r, --url-only             Display navigation URL, but don’t launch browser.
      --api-version=<value>  Override the api version used for api requests made by this command
      --private              Open the org in the default browser using private (incognito) mode.

GLOBAL FLAGS
  --flags-dir=<value>  Import flag values from a directory.
  --json               Format output as json.

DESCRIPTION
  Open your default scratch org, or another specified org, in a browser.

  To open a specific page, specify the portion of the URL after "https://mydomain.my.salesforce.com" as the value for
  the --path flag. For example, specify "--path lightning" to open Lightning Experience, or specify "--path
  /apex/YourPage" to open a Visualforce page.

  Use the --source-file to open a Lightning Page from your local project in Lightning App Builder. Lightning page files
  have the suffix .flexipage-meta.xml, and are stored in the "flexipages" directory.

  To generate a URL but not launch it in your browser, specify --url-only.

  To open in a specific browser, use the --browser flag. Supported browsers are "chrome", "edge", and "firefox". If you
  don't specify --browser, the org opens in your default browser.

ALIASES
  $ sf force org open
  $ sf force source open

EXAMPLES
  Open your default org in your default browser:

    $ sf org open

  Open your default org in an incognito window of your default browser:

    $ sf org open --private

  Open the org with alias MyTestOrg1 in the Firefox browser:

    $ sf org open --target-org MyTestOrg1 --browser firefox

  Display the navigation URL for the Lightning Experience page for your default org, but don't open the page in a
  browser:

    $ sf org open --url-only --path lightning

  Open a local Lightning page in your default org's Lightning App Builder:

    $ sf org open --source-file force-app/main/default/flexipages/Hello.flexipage-meta.xml

  Open a local Flow in Flow Builder:

    $ sf org open --source-file force-app/main/default/flows/Hello.flow-meta.xml
```

<<<<<<< HEAD
_See code: [src/commands/org/open.ts](https://github.com/salesforcecli/plugin-org/blob/4.3.6-dev.2/src/commands/org/open.ts)_
=======
_See code: [src/commands/org/open.ts](https://github.com/salesforcecli/plugin-org/blob/4.4.8/src/commands/org/open.ts)_
>>>>>>> 3499c53b

## `sf org refresh sandbox`

Refresh a sandbox org using the sandbox name.

```
USAGE
  $ sf org refresh sandbox -o <value> [--json] [--flags-dir <value>] [--no-auto-activate] [-w <minutes> | --async] [-i
    <seconds> | ] [-n <value>] [-f <value>] [--no-prompt]

FLAGS
  -f, --definition-file=<value>  Path to a sandbox definition file for overriding its configuration when you refresh it.
  -i, --poll-interval=<seconds>  Number of seconds to wait between status polling requests.
  -n, --name=<value>             Name of the existing sandbox org in your production org that you want to refresh.
  -o, --target-org=<value>       (required) Username or alias of the production org that contains the sandbox license.
  -w, --wait=<minutes>           Number of minutes to poll for sandbox refresh status.
      --async                    Request the sandbox refresh, but don't wait for it to complete.
      --no-auto-activate         Disable auto-activation of the sandbox after a successful refresh.
      --no-prompt                Don't prompt for confirmation about the sandbox refresh.

GLOBAL FLAGS
  --flags-dir=<value>  Import flag values from a directory.
  --json               Format output as json.

DESCRIPTION
  Refresh a sandbox org using the sandbox name.

  Refreshing a sandbox copies the metadata, and optionally data, from your source org to the refreshed sandbox org. You
  can optionally specify a definition file if you want to change the configuration of the refreshed sandbox, such as its
  license type or template ID.

  You're not allowed to change the sandbox name when you refresh it with this command. If you want to change the sandbox
  name, first delete it with the "org delete sandbox" command. And then recreate it with the "org create sandbox"
  command and give it a new name.

EXAMPLES
  Refresh the sandbox named "devSbx1". The production org that contains the sandbox license has the alias "prodOrg".

    $ sf org refresh sandbox --name devSbx1 --target-org prodOrg

  Refresh the sandbox named "devSbx2", and override the configuration of the refreshed sandbox with the properties in
  the specified defintion file. The default target org is the production org, so you don't need to specify the
  `--target-org` flag in this case.

    $ sf org refresh sandbox --name devSbx2 --definition-file devSbx2-config.json

  Refresh the sandbox using the name defined in the definition file. The production org that contains the sandbox
  license has the alias "prodOrg".

    $ sf org refresh sandbox --definition-file devSbx3-config.json --target-org prodOrg

FLAG DESCRIPTIONS
  -f, --definition-file=<value>  Path to a sandbox definition file for overriding its configuration when you refresh it.

    The sandbox definition file is a blueprint for the sandbox; use the file to change the sandbox configuration during
    a refresh. If you don't want to change the sandbox configuration when you refresh it, then simply use the --name
    flag to specify the sandbox and don't use this flag. See
    <https://developer.salesforce.com/docs/atlas.en-us.sfdx_dev.meta/sfdx_dev/sfdx_dev_sandbox_definition.htm> for all
    the options you can specify in the definition file.

  -w, --wait=<minutes>  Number of minutes to poll for sandbox refresh status.

    If the command continues to run after the wait period, the CLI returns control of the terminal to you and displays
    the "sf org resume sandbox" command for you run to check the status of the refresh. The displayed command includes
    the job ID for the running sandbox refresh.

  --async  Request the sandbox refresh, but don't wait for it to complete.

    The command immediately displays the job ID and returns control of the terminal to you. This way, you can continue
    to use the CLI. To check the status of the sandbox refresh, run "sf org resume sandbox".

  --no-auto-activate  Disable auto-activation of the sandbox after a successful refresh.

    By default, a sandbox auto-activates after a refresh. Use this flag to control sandbox activation manually.
```

<<<<<<< HEAD
_See code: [src/commands/org/refresh/sandbox.ts](https://github.com/salesforcecli/plugin-org/blob/4.3.6-dev.2/src/commands/org/refresh/sandbox.ts)_
=======
_See code: [src/commands/org/refresh/sandbox.ts](https://github.com/salesforcecli/plugin-org/blob/4.4.8/src/commands/org/refresh/sandbox.ts)_
>>>>>>> 3499c53b

## `sf org resume sandbox`

Check the status of a sandbox creation, and log in to it if it's ready.

```
USAGE
  $ sf org resume sandbox [--json] [--flags-dir <value>] [-w <minutes>] [-n <value> | -i <value>] [-l] [-o <value>]

FLAGS
  -i, --job-id=<value>      Job ID of the incomplete sandbox creation that you want to check the status of.
  -l, --use-most-recent     Use the most recent sandbox create request.
  -n, --name=<value>        Name of the sandbox org.
  -o, --target-org=<value>  Username or alias of the production org that contains the sandbox license.
  -w, --wait=<minutes>      [default: 0 minutes] Number of minutes to wait for the sandbox org to be ready.

GLOBAL FLAGS
  --flags-dir=<value>  Import flag values from a directory.
  --json               Format output as json.

DESCRIPTION
  Check the status of a sandbox creation, and log in to it if it's ready.

  Sandbox creation can take a long time. If the original "sf org create sandbox" command either times out, or you
  specified the --async flag, the command displays a job ID. Use this job ID to check whether the sandbox creation is
  complete, and if it is, the command then logs into it.

  You can also use the sandbox name to check the status or the --use-most-recent flag to use the job ID of the most
  recent sandbox creation.

ALIASES
  $ sf env resume sandbox

EXAMPLES
  Check the status of a sandbox creation using its name and specify a production org with alias "prodOrg":

    $ sf org resume sandbox --name mysandbox --target-org prodOrg

  Check the status using the job ID:

    $ sf org resume sandbox --job-id 0GRxxxxxxxx

  Check the status of the most recent sandbox create request:

    $ sf org resume sandbox --use-most-recent

FLAG DESCRIPTIONS
  -i, --job-id=<value>  Job ID of the incomplete sandbox creation that you want to check the status of.

    The job ID is valid for 24 hours after you start the sandbox creation.

  -o, --target-org=<value>  Username or alias of the production org that contains the sandbox license.

    When it creates the sandbox org, Salesforce copies the metadata, and optionally data, from your production org to
    the new sandbox org.

  -w, --wait=<minutes>  Number of minutes to wait for the sandbox org to be ready.

    If the command continues to run after the wait period, the CLI returns control of the terminal window to you and
    returns the job ID. To resume checking the sandbox creation, rerun this command.
```

<<<<<<< HEAD
_See code: [src/commands/org/resume/sandbox.ts](https://github.com/salesforcecli/plugin-org/blob/4.3.6-dev.2/src/commands/org/resume/sandbox.ts)_
=======
_See code: [src/commands/org/resume/sandbox.ts](https://github.com/salesforcecli/plugin-org/blob/4.4.8/src/commands/org/resume/sandbox.ts)_
>>>>>>> 3499c53b

## `sf org resume scratch`

Resume the creation of an incomplete scratch org.

```
USAGE
  $ sf org resume scratch [--json] [--flags-dir <value>] [-i <value>] [-r]

FLAGS
  -i, --job-id=<value>   Job ID of the incomplete scratch org create that you want to resume.
  -r, --use-most-recent  Use the job ID of the most recent incomplete scratch org.

GLOBAL FLAGS
  --flags-dir=<value>  Import flag values from a directory.
  --json               Format output as json.

DESCRIPTION
  Resume the creation of an incomplete scratch org.

  When the original "sf org create scratch" command either times out or is run with the --async flag, it displays a job
  ID.

  Run this command by either passing it a job ID or using the --use-most-recent flag to specify the most recent
  incomplete scratch org.

ALIASES
  $ sf env resume scratch

EXAMPLES
  Resume a scratch org create with a job ID:

    $ sf org resume scratch --job-id 2SR3u0000008fBDGAY

  Resume your most recent incomplete scratch org:

    $ sf org resume scratch --use-most-recent

FLAG DESCRIPTIONS
  -i, --job-id=<value>  Job ID of the incomplete scratch org create that you want to resume.

    The job ID is the same as the record ID of the incomplete scratch org in the ScratchOrgInfo object of the Dev Hub.

    The job ID is valid for 24 hours after you start the scratch org creation.
```

<<<<<<< HEAD
_See code: [src/commands/org/resume/scratch.ts](https://github.com/salesforcecli/plugin-org/blob/4.3.6-dev.2/src/commands/org/resume/scratch.ts)_
=======
_See code: [src/commands/org/resume/scratch.ts](https://github.com/salesforcecli/plugin-org/blob/4.4.8/src/commands/org/resume/scratch.ts)_
>>>>>>> 3499c53b

<!-- commandsstop --><|MERGE_RESOLUTION|>--- conflicted
+++ resolved
@@ -99,37 +99,40 @@
 
 <!-- commands -->
 
-- [plugin-org](#plugin-org)
-  - [About Salesforce CLI plugins](#about-salesforce-cli-plugins)
-  - [Install](#install)
-  - [Issues](#issues)
-  - [Contributing](#contributing)
-    - [CLA](#cla)
-    - [Build](#build)
-    - [Sandbox NUTs](#sandbox-nuts)
-  - [Commands](#commands)
-  - [`sf org create sandbox`](#sf-org-create-sandbox)
-  - [`sf org create scratch`](#sf-org-create-scratch)
-  - [`sf org delete sandbox`](#sf-org-delete-sandbox)
-  - [`sf org delete scratch`](#sf-org-delete-scratch)
-  - [`sf org disable tracking`](#sf-org-disable-tracking)
-  - [`sf org display`](#sf-org-display)
-  - [`sf org enable tracking`](#sf-org-enable-tracking)
-  - [`sf org list`](#sf-org-list)
-  - [`sf org list metadata`](#sf-org-list-metadata)
-  - [`sf org list metadata-types`](#sf-org-list-metadata-types)
-  - [`sf org open`](#sf-org-open)
-  - [`sf org refresh sandbox`](#sf-org-refresh-sandbox)
-  - [`sf org resume sandbox`](#sf-org-resume-sandbox)
-  - [`sf org resume scratch`](#sf-org-resume-scratch)
-
-## `sf org create sandbox`
+- [`sf env create sandbox`](#sf-env-create-sandbox)
+- [`sf env create scratch`](#sf-env-create-scratch)
+- [`sf env delete sandbox`](#sf-env-delete-sandbox)
+- [`sf env delete scratch`](#sf-env-delete-scratch)
+- [`sf env resume sandbox`](#sf-env-resume-sandbox)
+- [`sf env resume scratch`](#sf-env-resume-scratch)
+- [`sf force mdapi describemetadata`](#sf-force-mdapi-describemetadata)
+- [`sf force mdapi listmetadata`](#sf-force-mdapi-listmetadata)
+- [`sf force org display`](#sf-force-org-display)
+- [`sf force org list`](#sf-force-org-list)
+- [`sf force org open`](#sf-force-org-open)
+- [`sf force source open`](#sf-force-source-open)
+- [`sf org create sandbox`](#sf-org-create-sandbox)
+- [`sf org create scratch`](#sf-org-create-scratch)
+- [`sf org delete sandbox`](#sf-org-delete-sandbox)
+- [`sf org delete scratch`](#sf-org-delete-scratch)
+- [`sf org disable tracking`](#sf-org-disable-tracking)
+- [`sf org display`](#sf-org-display)
+- [`sf org enable tracking`](#sf-org-enable-tracking)
+- [`sf org list`](#sf-org-list)
+- [`sf org list metadata`](#sf-org-list-metadata)
+- [`sf org list metadata-types`](#sf-org-list-metadata-types)
+- [`sf org open`](#sf-org-open)
+- [`sf org refresh sandbox`](#sf-org-refresh-sandbox)
+- [`sf org resume sandbox`](#sf-org-resume-sandbox)
+- [`sf org resume scratch`](#sf-org-resume-scratch)
+
+## `sf env create sandbox`
 
 Create a sandbox org.
 
 ```
 USAGE
-  $ sf org create sandbox -o <value> [--json] [--flags-dir <value>] [-f <value>] [-s] [-a <value>] [-w <minutes> |
+  $ sf env create sandbox -o <value> [--json] [--flags-dir <value>] [-f <value>] [-s] [-a <value>] [-w <minutes> |
     --async] [-i <seconds> | ] [-n <value>] [-c <value> | -l Developer|Developer_Pro|Partial|Full] [--no-prompt]
     [--no-track-source]
 
@@ -141,7 +144,8 @@
   -l, --license-type=<option>    Type of sandbox license.
                                  <options: Developer|Developer_Pro|Partial|Full>
   -n, --name=<value>             Name of the sandbox org.
-  -o, --target-org=<value>       (required) Username or alias of the production org that contains the sandbox license.
+  -o, --target-org=<value>       (required) [default: test-krjkqrqptwhx@example.com] Username or alias of the production
+                                 org that contains the sandbox license.
   -s, --set-default              Set the sandbox org as your default org.
   -w, --wait=<minutes>           Number of minutes to wait for the sandbox org to be ready.
       --async                    Request the sandbox creation, but don't wait for it to complete.
@@ -169,18 +173,18 @@
   Create a sandbox org using a definition file and give it the alias "MyDevSandbox". The production org that contains
   the sandbox license has the alias "prodOrg".
 
-    $ sf org create sandbox --definition-file config/dev-sandbox-def.json --alias MyDevSandbox --target-org prodOrg
+    $ sf env create sandbox --definition-file config/dev-sandbox-def.json --alias MyDevSandbox --target-org prodOrg
 
   Create a sandbox org by directly specifying its name and type of license (Developer) instead of using a definition
   file. Set the sandbox org as your default.
 
-    $ sf org create sandbox --name mysandbox --license-type Developer --alias MyDevSandbox --target-org prodOrg \
+    $ sf env create sandbox --name mysandbox --license-type Developer --alias MyDevSandbox --target-org prodOrg \
       --set-default
 
   Clone the existing sandbox with name "ExistingSandbox" and name the new sandbox "NewClonedSandbox". Set the new
   sandbox as your default org. Wait for 30 minutes for the sandbox creation to complete.
 
-    $ sf org create sandbox --clone ExistingSandbox --name NewClonedSandbox --target-org prodOrg --alias \
+    $ sf env create sandbox --clone ExistingSandbox --name NewClonedSandbox --target-org prodOrg --alias \
       MyDevSandbox --set-default --wait 30
 
 FLAG DESCRIPTIONS
@@ -238,19 +242,13 @@
     sandbox.
 ```
 
-<<<<<<< HEAD
-_See code: [src/commands/org/create/sandbox.ts](https://github.com/salesforcecli/plugin-org/blob/4.3.6-dev.2/src/commands/org/create/sandbox.ts)_
-=======
-_See code: [src/commands/org/create/sandbox.ts](https://github.com/salesforcecli/plugin-org/blob/4.4.8/src/commands/org/create/sandbox.ts)_
->>>>>>> 3499c53b
-
-## `sf org create scratch`
+## `sf env create scratch`
 
 Create a scratch org.
 
 ```
 USAGE
-  $ sf org create scratch -v <value> [--json] [--flags-dir <value>] [-a <value>] [--async] [-d] [-f <value>] [-c] [-e
+  $ sf env create scratch -v <value> [--json] [--flags-dir <value>] [-a <value>] [--async] [-d] [-f <value>] [-c] [-e
     developer|enterprise|group|professional|partner-developer|partner-enterprise|partner-group|partner-professional]
     [-m] [-y <days>] [-w <minutes>] [--api-version <value>] [-i <value>] [-t] [--username <value>] [--description
     <value>] [--name <value>] [--release preview|previous] [--admin-email <value>] [--source-org <value>]
@@ -262,7 +260,8 @@
   -i, --client-id=<value>        Consumer key of the Dev Hub connected app.
   -t, --[no-]track-source        Use source tracking for this scratch org. Set --no-track-source to disable source
                                  tracking.
-  -v, --target-dev-hub=<value>   (required) Username or alias of the Dev Hub org.
+  -v, --target-dev-hub=<value>   (required) [default: admin@integrationtesthubna40.org] Username or alias of the Dev Hub
+                                 org.
   -w, --wait=<minutes>           Number of minutes to wait for the scratch org to be ready.
   -y, --duration-days=<days>     Number of days before the org expires.
       --api-version=<value>      Override the api version used for api requests made by this command
@@ -323,17 +322,17 @@
 EXAMPLES
   Create a Developer edition scratch org using your default Dev Hub and give the scratch org an alias:
 
-    $ sf org create scratch --edition developer --alias my-scratch-org
+    $ sf env create scratch --edition developer --alias my-scratch-org
 
   Create a scratch org with a definition file. Specify the Dev Hub using its alias, set the scratch org as your
   default, and specify that it expires in 3 days:
 
-    $ sf org create scratch --target-dev-hub MyHub --definition-file config/project-scratch-def.json --set-default \
+    $ sf env create scratch --target-dev-hub MyHub --definition-file config/project-scratch-def.json --set-default \
       --duration-days 3
 
   Create a preview Enterprise edition scratch org; for use only during Salesforce release transition periods:
 
-    $ sf org create scratch --edition enterprise --alias my-scratch-org --target-dev-hub MyHub --release preview
+    $ sf env create scratch --edition enterprise --alias my-scratch-org --target-dev-hub MyHub --release preview
 
 FLAG DESCRIPTIONS
   -a, --alias=<value>  Alias for the scratch org.
@@ -396,23 +395,17 @@
     Omit this flag to have Salesforce generate a unique username for your org.
 ```
 
-<<<<<<< HEAD
-_See code: [src/commands/org/create/scratch.ts](https://github.com/salesforcecli/plugin-org/blob/4.3.6-dev.2/src/commands/org/create/scratch.ts)_
-=======
-_See code: [src/commands/org/create/scratch.ts](https://github.com/salesforcecli/plugin-org/blob/4.4.8/src/commands/org/create/scratch.ts)_
->>>>>>> 3499c53b
-
-## `sf org delete sandbox`
+## `sf env delete sandbox`
 
 Delete a sandbox.
 
 ```
 USAGE
-  $ sf org delete sandbox -o <value> [--json] [--flags-dir <value>] [-p]
-
-FLAGS
-  -o, --target-org=<value>  (required) Username or alias of the target org. Not required if the `target-org`
-                            configuration variable is already set.
+  $ sf env delete sandbox -o <value> [--json] [--flags-dir <value>] [-p]
+
+FLAGS
+  -o, --target-org=<value>  (required) [default: test-krjkqrqptwhx@example.com] Username or alias of the target org. Not
+                            required if the `target-org` configuration variable is already set.
   -p, --no-prompt           Don't prompt the user to confirm the deletion.
 
 GLOBAL FLAGS
@@ -435,34 +428,28 @@
 EXAMPLES
   Delete a sandbox with alias my-sandbox:
 
-    $ sf org delete sandbox --target-org my-sandbox
+    $ sf env delete sandbox --target-org my-sandbox
 
   Specify a username instead of an alias:
 
-    $ sf org delete sandbox --target-org myusername@example.com.qa
+    $ sf env delete sandbox --target-org myusername@example.com.qa
 
   Delete the sandbox without prompting to confirm:
 
-    $ sf org delete sandbox --target-org my-sandbox --no-prompt
-```
-
-<<<<<<< HEAD
-_See code: [src/commands/org/delete/sandbox.ts](https://github.com/salesforcecli/plugin-org/blob/4.3.6-dev.2/src/commands/org/delete/sandbox.ts)_
-=======
-_See code: [src/commands/org/delete/sandbox.ts](https://github.com/salesforcecli/plugin-org/blob/4.4.8/src/commands/org/delete/sandbox.ts)_
->>>>>>> 3499c53b
-
-## `sf org delete scratch`
+    $ sf env delete sandbox --target-org my-sandbox --no-prompt
+```
+
+## `sf env delete scratch`
 
 Delete a scratch org.
 
 ```
 USAGE
-  $ sf org delete scratch -o <value> [--json] [--flags-dir <value>] [-p]
-
-FLAGS
-  -o, --target-org=<value>  (required) Username or alias of the target org. Not required if the `target-org`
-                            configuration variable is already set.
+  $ sf env delete scratch -o <value> [--json] [--flags-dir <value>] [-p]
+
+FLAGS
+  -o, --target-org=<value>  (required) [default: test-krjkqrqptwhx@example.com] Username or alias of the target org. Not
+                            required if the `target-org` configuration variable is already set.
   -p, --no-prompt           Don't prompt the user to confirm the deletion.
 
 GLOBAL FLAGS
@@ -483,77 +470,254 @@
 EXAMPLES
   Delete a scratch org with alias my-scratch-org:
 
-    $ sf org delete scratch --target-org my-scratch-org
+    $ sf env delete scratch --target-org my-scratch-org
 
   Specify a username instead of an alias:
 
-    $ sf org delete scratch --target-org test-123456-abcdefg@example.com
+    $ sf env delete scratch --target-org test-123456-abcdefg@example.com
 
   Delete the scratch org without prompting to confirm :
 
-    $ sf org delete scratch --target-org my-scratch-org --no-prompt
-```
-
-<<<<<<< HEAD
-_See code: [src/commands/org/delete/scratch.ts](https://github.com/salesforcecli/plugin-org/blob/4.3.6-dev.2/src/commands/org/delete/scratch.ts)_
-=======
-_See code: [src/commands/org/delete/scratch.ts](https://github.com/salesforcecli/plugin-org/blob/4.4.8/src/commands/org/delete/scratch.ts)_
->>>>>>> 3499c53b
-
-## `sf org disable tracking`
-
-Prevent Salesforce CLI from tracking changes in your source files between your project and an org.
-
-```
-USAGE
-  $ sf org disable tracking -o <value> [--json] [--flags-dir <value>]
-
-FLAGS
-  -o, --target-org=<value>  (required) Username or alias of the target org. Not required if the `target-org`
-                            configuration variable is already set.
-
-GLOBAL FLAGS
-  --flags-dir=<value>  Import flag values from a directory.
-  --json               Format output as json.
-
-DESCRIPTION
-  Prevent Salesforce CLI from tracking changes in your source files between your project and an org.
-
-  Disabling source tracking has no direct effect on the org, it affects only your local environment. Specifically,
-  Salesforce CLI stores the setting in the org's local configuration file so that no source tracking operations are
-  executed when working with the org.
-
-EXAMPLES
-  Disable source tracking for an org with alias "myscratch":
-
-    $ sf org disable tracking --target-org myscratch
-
-  Disable source tracking for an org using a username:
-
-    $ sf org disable tracking --target-org you@example.com
-
-  Disable source tracking for your default org:
-
-    $ sf org disable tracking
-```
-
-<<<<<<< HEAD
-_See code: [src/commands/org/disable/tracking.ts](https://github.com/salesforcecli/plugin-org/blob/4.3.6-dev.2/src/commands/org/disable/tracking.ts)_
-=======
-_See code: [src/commands/org/disable/tracking.ts](https://github.com/salesforcecli/plugin-org/blob/4.4.8/src/commands/org/disable/tracking.ts)_
->>>>>>> 3499c53b
-
-## `sf org display`
+    $ sf env delete scratch --target-org my-scratch-org --no-prompt
+```
+
+## `sf env resume sandbox`
+
+Check the status of a sandbox creation, and log in to it if it's ready.
+
+```
+USAGE
+  $ sf env resume sandbox [--json] [--flags-dir <value>] [-w <minutes>] [-n <value> | -i <value>] [-l] [-o <value>]
+
+FLAGS
+  -i, --job-id=<value>      Job ID of the incomplete sandbox creation that you want to check the status of.
+  -l, --use-most-recent     Use the most recent sandbox create request.
+  -n, --name=<value>        Name of the sandbox org.
+  -o, --target-org=<value>  [default: test-krjkqrqptwhx@example.com] Username or alias of the production org that
+                            contains the sandbox license.
+  -w, --wait=<minutes>      [default: 0 minutes] Number of minutes to wait for the sandbox org to be ready.
+
+GLOBAL FLAGS
+  --flags-dir=<value>  Import flag values from a directory.
+  --json               Format output as json.
+
+DESCRIPTION
+  Check the status of a sandbox creation, and log in to it if it's ready.
+
+  Sandbox creation can take a long time. If the original "sf org create sandbox" command either times out, or you
+  specified the --async flag, the command displays a job ID. Use this job ID to check whether the sandbox creation is
+  complete, and if it is, the command then logs into it.
+
+  You can also use the sandbox name to check the status or the --use-most-recent flag to use the job ID of the most
+  recent sandbox creation.
+
+ALIASES
+  $ sf env resume sandbox
+
+EXAMPLES
+  Check the status of a sandbox creation using its name and specify a production org with alias "prodOrg":
+
+    $ sf env resume sandbox --name mysandbox --target-org prodOrg
+
+  Check the status using the job ID:
+
+    $ sf env resume sandbox --job-id 0GRxxxxxxxx
+
+  Check the status of the most recent sandbox create request:
+
+    $ sf env resume sandbox --use-most-recent
+
+FLAG DESCRIPTIONS
+  -i, --job-id=<value>  Job ID of the incomplete sandbox creation that you want to check the status of.
+
+    The job ID is valid for 24 hours after you start the sandbox creation.
+
+  -o, --target-org=<value>  Username or alias of the production org that contains the sandbox license.
+
+    When it creates the sandbox org, Salesforce copies the metadata, and optionally data, from your production org to
+    the new sandbox org.
+
+  -w, --wait=<minutes>  Number of minutes to wait for the sandbox org to be ready.
+
+    If the command continues to run after the wait period, the CLI returns control of the terminal window to you and
+    returns the job ID. To resume checking the sandbox creation, rerun this command.
+```
+
+## `sf env resume scratch`
+
+Resume the creation of an incomplete scratch org.
+
+```
+USAGE
+  $ sf env resume scratch [--json] [--flags-dir <value>] [-i <value>] [-r]
+
+FLAGS
+  -i, --job-id=<value>   Job ID of the incomplete scratch org create that you want to resume.
+  -r, --use-most-recent  Use the job ID of the most recent incomplete scratch org.
+
+GLOBAL FLAGS
+  --flags-dir=<value>  Import flag values from a directory.
+  --json               Format output as json.
+
+DESCRIPTION
+  Resume the creation of an incomplete scratch org.
+
+  When the original "sf org create scratch" command either times out or is run with the --async flag, it displays a job
+  ID.
+
+  Run this command by either passing it a job ID or using the --use-most-recent flag to specify the most recent
+  incomplete scratch org.
+
+ALIASES
+  $ sf env resume scratch
+
+EXAMPLES
+  Resume a scratch org create with a job ID:
+
+    $ sf env resume scratch --job-id 2SR3u0000008fBDGAY
+
+  Resume your most recent incomplete scratch org:
+
+    $ sf env resume scratch --use-most-recent
+
+FLAG DESCRIPTIONS
+  -i, --job-id=<value>  Job ID of the incomplete scratch org create that you want to resume.
+
+    The job ID is the same as the record ID of the incomplete scratch org in the ScratchOrgInfo object of the Dev Hub.
+
+    The job ID is valid for 24 hours after you start the scratch org creation.
+```
+
+## `sf force mdapi describemetadata`
+
+Display details about the metadata types that are enabled for your org.
+
+```
+USAGE
+  $ sf force mdapi describemetadata -o <value> [--json] [--flags-dir <value>] [--api-version <value>] [-f <value>]
+
+FLAGS
+  -f, --output-file=<value>  Pathname of the file in which to write the results.
+  -o, --target-org=<value>   (required) [default: test-krjkqrqptwhx@example.com] Username or alias of the target org.
+                             Not required if the `target-org` configuration variable is already set.
+      --api-version=<value>  API version to use; default is the most recent API version.
+
+GLOBAL FLAGS
+  --flags-dir=<value>  Import flag values from a directory.
+  --json               Format output as json.
+
+DESCRIPTION
+  Display details about the metadata types that are enabled for your org.
+
+  The information includes Apex classes and triggers, custom objects, custom fields on standard objects, tab sets that
+  define an app, and many other metadata types. Use this information to identify the syntax needed for a <name> element
+  in a manifest file (package.xml).
+
+  The username that you use to connect to the org must have the Modify All Data or Modify Metadata Through Metadata API
+  Functions permission.
+
+ALIASES
+  $ sf force mdapi describemetadata
+
+EXAMPLES
+  Display information about all known and enabled metadata types in the org with alias "my-dev-org" using API version
+  57.0:
+
+    $ sf force mdapi describemetadata --api-version 57.0 --target-org my-dev-org
+
+  Display only the metadata types that aren't yet supported by Salesforce CLI in your default org and write the
+  results to the specified file:
+
+    $ sf force mdapi describemetadata --output-file /path/to/outputfilename.txt --filter-known
+
+FLAG DESCRIPTIONS
+  -f, --output-file=<value>  Pathname of the file in which to write the results.
+
+    Directing the output to a file makes it easier to extract relevant information for your package.xml manifest file.
+    The default output destination is the terminal or command window console.
+
+  --api-version=<value>  API version to use; default is the most recent API version.
+
+    Override the api version used for api requests made by this command
+```
+
+## `sf force mdapi listmetadata`
+
+List the metadata components and properties of a specified type.
+
+```
+USAGE
+  $ sf force mdapi listmetadata -o <value> -m <value> [--json] [--flags-dir <value>] [--api-version <value>] [-f <value>]
+    [--folder <value>]
+
+FLAGS
+  -f, --output-file=<value>    Pathname of the file in which to write the results.
+  -m, --metadata-type=<value>  (required) Metadata type to be retrieved, such as CustomObject; metadata type names are
+                               case-sensitive.
+  -o, --target-org=<value>     (required) [default: test-krjkqrqptwhx@example.com] Username or alias of the target org.
+                               Not required if the `target-org` configuration variable is already set.
+      --api-version=<value>    API version to use; default is the most recent API version.
+      --folder=<value>         Folder associated with the component; required for components that use folders; folder
+                               names are case-sensitive.
+
+GLOBAL FLAGS
+  --flags-dir=<value>  Import flag values from a directory.
+  --json               Format output as json.
+
+DESCRIPTION
+  List the metadata components and properties of a specified type.
+
+  Use this command to identify individual components in your manifest file or if you want a high-level view of
+  particular metadata types in your org. For example, you can use this command to return a list of names of all the
+  CustomObject or Layout components in your org, then use this information in a retrieve command that returns a subset
+  of these components.
+
+  The username that you use to connect to the org must have the Modify All Data or Modify Metadata Through Metadata API
+  Functions permission.
+
+ALIASES
+  $ sf force mdapi listmetadata
+
+EXAMPLES
+  List the CustomObject components, and their properties, in the org with alias "my-dev-org":
+
+    $ sf force mdapi listmetadata --metadata-type CustomObject --target-org my-dev-org
+
+  List the CustomObject components in your default org, write the output to the specified file, and use API version
+  57.0:
+
+    $ sf force mdapi listmetadata --metadata-type CustomObject --api-version 57.0 --output-file \
+      /path/to/outputfilename.txt
+
+  List the Dashboard components in your default org that are contained in the "folderSales" folder, write the output
+  to the specified file, and use API version 57.0:
+
+    $ sf force mdapi listmetadata --metadata-type Dashboard --folder folderSales --api-version 57.0 --output-file \
+      /path/to/outputfilename.txt
+
+FLAG DESCRIPTIONS
+  --api-version=<value>  API version to use; default is the most recent API version.
+
+    Override the api version used for api requests made by this command
+
+  --folder=<value>
+
+    Folder associated with the component; required for components that use folders; folder names are case-sensitive.
+
+    Examples of metadata types that use folders are Dashboard, Document, EmailTemplate, and Report.
+```
+
+## `sf force org display`
 
 Display information about an org.
 
 ```
 USAGE
-  $ sf org display -o <value> [--json] [--flags-dir <value>] [--api-version <value>] [--verbose]
-
-FLAGS
-  -o, --target-org=<value>   (required) Username or alias of the target org. Not required if the `target-org`
-                             configuration variable is already set.
+  $ sf force org display -o <value> [--json] [--flags-dir <value>] [--api-version <value>] [--verbose]
+
+FLAGS
+  -o, --target-org=<value>   (required) [default: test-krjkqrqptwhx@example.com] Username or alias of the target org.
+                             Not required if the `target-org` configuration variable is already set.
       --api-version=<value>  Override the api version used for api requests made by this command
       --verbose              Display the sfdxAuthUrl property.
 
@@ -579,72 +743,20 @@
 EXAMPLES
   Display information about your default org:
 
-    $ sf org display
+    $ sf force org display
 
   Display information, including the sfdxAuthUrl property, about the org with alias TestOrg1:
 
-    $ sf org display --target-org TestOrg1 --verbose
-```
-
-<<<<<<< HEAD
-_See code: [src/commands/org/display.ts](https://github.com/salesforcecli/plugin-org/blob/4.3.6-dev.2/src/commands/org/display.ts)_
-=======
-_See code: [src/commands/org/display.ts](https://github.com/salesforcecli/plugin-org/blob/4.4.8/src/commands/org/display.ts)_
->>>>>>> 3499c53b
-
-## `sf org enable tracking`
-
-Allow Salesforce CLI to track changes in your source files between your project and an org.
-
-```
-USAGE
-  $ sf org enable tracking -o <value> [--json] [--flags-dir <value>]
-
-FLAGS
-  -o, --target-org=<value>  (required) Username or alias of the target org. Not required if the `target-org`
-                            configuration variable is already set.
-
-GLOBAL FLAGS
-  --flags-dir=<value>  Import flag values from a directory.
-  --json               Format output as json.
-
-DESCRIPTION
-  Allow Salesforce CLI to track changes in your source files between your project and an org.
-
-  Enabling source tracking has no direct effect on the org, it affects only your local environment. Specifically,
-  Salesforce CLI stores the setting in the org's local configuration file so that source tracking operations are
-  executed when working with the org.
-
-  This command throws an error if the org doesn't support tracking. Examples of orgs that don't support source tracking
-  include Developer Edition orgs, production orgs, Partial Copy sandboxes, and Full sandboxes.
-
-EXAMPLES
-  Enable source tracking for an org with alias "myscratch":
-
-    $ sf org enable tracking --target-org myscratch
-
-  Enable source tracking for an org using a username:
-
-    $ sf org enable tracking --target-org you@example.com
-
-  Enable source tracking for your default org:
-
-    $ sf org enable tracking
-```
-
-<<<<<<< HEAD
-_See code: [src/commands/org/enable/tracking.ts](https://github.com/salesforcecli/plugin-org/blob/4.3.6-dev.2/src/commands/org/enable/tracking.ts)_
-=======
-_See code: [src/commands/org/enable/tracking.ts](https://github.com/salesforcecli/plugin-org/blob/4.4.8/src/commands/org/enable/tracking.ts)_
->>>>>>> 3499c53b
-
-## `sf org list`
+    $ sf force org display --target-org TestOrg1 --verbose
+```
+
+## `sf force org list`
 
 List all orgs you’ve created or authenticated to.
 
 ```
 USAGE
-  $ sf org list [--json] [--flags-dir <value>] [--verbose] [--all] [--clean] [-p] [--skip-connection-status]
+  $ sf force org list [--json] [--flags-dir <value>] [--verbose] [--all] [--clean] [-p] [--skip-connection-status]
 
 FLAGS
   -p, --no-prompt               Don't prompt for confirmation.
@@ -664,6 +776,672 @@
 EXAMPLES
   List all orgs you've created or authenticated to:
 
+    $ sf force org list
+
+  List all orgs, including expired, deleted, and unknown-status orgs; don't include the connection status:
+
+    $ sf force org list --skip-connection-status --all
+
+  List orgs and remove local org authorization info about non-active scratch orgs:
+
+    $ sf force org list --clean
+```
+
+## `sf force org open`
+
+Open your default scratch org, or another specified org, in a browser.
+
+```
+USAGE
+  $ sf force org open -o <value> [--json] [--flags-dir <value>] [--api-version <value>] [--private | -r | -b
+    chrome|edge|firefox] [-p <value> | -f <value>]
+
+FLAGS
+  -b, --browser=<option>     Browser where the org opens.
+                             <options: chrome|edge|firefox>
+  -f, --source-file=<value>  Path to an ApexPage or FlexiPage to open in Lightning App Builder.
+  -o, --target-org=<value>   (required) [default: test-krjkqrqptwhx@example.com] Username or alias of the target org.
+                             Not required if the `target-org` configuration variable is already set.
+  -p, --path=<value>         Navigation URL path to open a specific page.
+  -r, --url-only             Display navigation URL, but don’t launch browser.
+      --api-version=<value>  Override the api version used for api requests made by this command
+      --private              Open the org in the default browser using private (incognito) mode.
+
+GLOBAL FLAGS
+  --flags-dir=<value>  Import flag values from a directory.
+  --json               Format output as json.
+
+DESCRIPTION
+  Open your default scratch org, or another specified org, in a browser.
+
+  To open a specific page, specify the portion of the URL after "https://mydomain.my.salesforce.com" as the value for
+  the --path flag. For example, specify "--path lightning" to open Lightning Experience, or specify "--path
+  /apex/YourPage" to open a Visualforce page.
+
+  Use the --source-file to open a Lightning Page from your local project in Lightning App Builder. Lightning page files
+  have the suffix .flexipage-meta.xml, and are stored in the "flexipages" directory.
+
+  To generate a URL but not launch it in your browser, specify --url-only.
+
+  To open in a specific browser, use the --browser flag. Supported browsers are "chrome", "edge", and "firefox". If you
+  don't specify --browser, the org opens in your default browser.
+
+ALIASES
+  $ sf force org open
+  $ sf force source open
+
+EXAMPLES
+  Open your default org in your default browser:
+
+    $ sf force org open
+
+  Open your default org in an incognito window of your default browser:
+
+    $ sf force org open --private
+
+  Open the org with alias MyTestOrg1 in the Firefox browser:
+
+    $ sf force org open --target-org MyTestOrg1 --browser firefox
+
+  Display the navigation URL for the Lightning Experience page for your default org, but don't open the page in a
+  browser:
+
+    $ sf force org open --url-only --path lightning
+
+  Open a local Lightning page in your default org's Lightning App Builder:
+
+    $ sf force org open --source-file force-app/main/default/flexipages/Hello.flexipage-meta.xml
+
+  Open a local Flow in Flow Builder:
+
+    $ sf force org open --source-file force-app/main/default/flows/Hello.flow-meta.xml
+```
+
+## `sf force source open`
+
+Open your default scratch org, or another specified org, in a browser.
+
+```
+USAGE
+  $ sf force source open -o <value> [--json] [--flags-dir <value>] [--api-version <value>] [--private | -r | -b
+    chrome|edge|firefox] [-p <value> | -f <value>]
+
+FLAGS
+  -b, --browser=<option>     Browser where the org opens.
+                             <options: chrome|edge|firefox>
+  -f, --source-file=<value>  Path to an ApexPage or FlexiPage to open in Lightning App Builder.
+  -o, --target-org=<value>   (required) [default: test-krjkqrqptwhx@example.com] Username or alias of the target org.
+                             Not required if the `target-org` configuration variable is already set.
+  -p, --path=<value>         Navigation URL path to open a specific page.
+  -r, --url-only             Display navigation URL, but don’t launch browser.
+      --api-version=<value>  Override the api version used for api requests made by this command
+      --private              Open the org in the default browser using private (incognito) mode.
+
+GLOBAL FLAGS
+  --flags-dir=<value>  Import flag values from a directory.
+  --json               Format output as json.
+
+DESCRIPTION
+  Open your default scratch org, or another specified org, in a browser.
+
+  To open a specific page, specify the portion of the URL after "https://mydomain.my.salesforce.com" as the value for
+  the --path flag. For example, specify "--path lightning" to open Lightning Experience, or specify "--path
+  /apex/YourPage" to open a Visualforce page.
+
+  Use the --source-file to open a Lightning Page from your local project in Lightning App Builder. Lightning page files
+  have the suffix .flexipage-meta.xml, and are stored in the "flexipages" directory.
+
+  To generate a URL but not launch it in your browser, specify --url-only.
+
+  To open in a specific browser, use the --browser flag. Supported browsers are "chrome", "edge", and "firefox". If you
+  don't specify --browser, the org opens in your default browser.
+
+ALIASES
+  $ sf force org open
+  $ sf force source open
+
+EXAMPLES
+  Open your default org in your default browser:
+
+    $ sf force source open
+
+  Open your default org in an incognito window of your default browser:
+
+    $ sf force source open --private
+
+  Open the org with alias MyTestOrg1 in the Firefox browser:
+
+    $ sf force source open --target-org MyTestOrg1 --browser firefox
+
+  Display the navigation URL for the Lightning Experience page for your default org, but don't open the page in a
+  browser:
+
+    $ sf force source open --url-only --path lightning
+
+  Open a local Lightning page in your default org's Lightning App Builder:
+
+    $ sf force source open --source-file force-app/main/default/flexipages/Hello.flexipage-meta.xml
+
+  Open a local Flow in Flow Builder:
+
+    $ sf force source open --source-file force-app/main/default/flows/Hello.flow-meta.xml
+```
+
+## `sf org create sandbox`
+
+Create a sandbox org.
+
+```
+USAGE
+  $ sf org create sandbox -o <value> [--json] [--flags-dir <value>] [-f <value>] [-s] [-a <value>] [-w <minutes> |
+    --async] [-i <seconds> | ] [-n <value>] [-c <value> | -l Developer|Developer_Pro|Partial|Full] [--no-prompt]
+    [--no-track-source]
+
+FLAGS
+  -a, --alias=<value>            Alias for the sandbox org.
+  -c, --clone=<value>            Name of the sandbox org to clone.
+  -f, --definition-file=<value>  Path to a sandbox definition file.
+  -i, --poll-interval=<seconds>  Number of seconds to wait between retries.
+  -l, --license-type=<option>    Type of sandbox license.
+                                 <options: Developer|Developer_Pro|Partial|Full>
+  -n, --name=<value>             Name of the sandbox org.
+  -o, --target-org=<value>       (required) [default: test-krjkqrqptwhx@example.com] Username or alias of the production
+                                 org that contains the sandbox license.
+  -s, --set-default              Set the sandbox org as your default org.
+  -w, --wait=<minutes>           Number of minutes to wait for the sandbox org to be ready.
+      --async                    Request the sandbox creation, but don't wait for it to complete.
+      --no-prompt                Don't prompt for confirmation about the sandbox configuration.
+      --no-track-source          Do not use source tracking for this sandbox.
+
+GLOBAL FLAGS
+  --flags-dir=<value>  Import flag values from a directory.
+  --json               Format output as json.
+
+DESCRIPTION
+  Create a sandbox org.
+
+  There are two ways to create a sandbox org: specify a definition file that contains the sandbox options or use the
+  --name and --license-type flags to specify the two required options. If you want to set an option other than name or
+  license type, such as apexClassId, you must use a definition file.
+
+  You can also use this command to clone an existing sandbox. Use the --clone flag to specify the existing sandbox name
+  and the --name flag to the name of the new sandbox.
+
+ALIASES
+  $ sf env create sandbox
+
+EXAMPLES
+  Create a sandbox org using a definition file and give it the alias "MyDevSandbox". The production org that contains
+  the sandbox license has the alias "prodOrg".
+
+    $ sf org create sandbox --definition-file config/dev-sandbox-def.json --alias MyDevSandbox --target-org prodOrg
+
+  Create a sandbox org by directly specifying its name and type of license (Developer) instead of using a definition
+  file. Set the sandbox org as your default.
+
+    $ sf org create sandbox --name mysandbox --license-type Developer --alias MyDevSandbox --target-org prodOrg \
+      --set-default
+
+  Clone the existing sandbox with name "ExistingSandbox" and name the new sandbox "NewClonedSandbox". Set the new
+  sandbox as your default org. Wait for 30 minutes for the sandbox creation to complete.
+
+    $ sf org create sandbox --clone ExistingSandbox --name NewClonedSandbox --target-org prodOrg --alias \
+      MyDevSandbox --set-default --wait 30
+
+FLAG DESCRIPTIONS
+  -a, --alias=<value>  Alias for the sandbox org.
+
+    When you create a sandbox, the generated usernames are based on the usernames present in the production org. To
+    ensure uniqueness, the new usernames are appended with the name of the sandbox. For example, the username
+    "user@example.com" in the production org results in the username "user@example.com.mysandbox" in a sandbox named
+    "mysandbox". When you set an alias for a sandbox org, it's assigned to the resulting username of the user running
+    this command.
+
+  -c, --clone=<value>  Name of the sandbox org to clone.
+
+    The value of --clone must be an existing sandbox. The existing sandbox, and the new sandbox specified with the
+    --name flag, must both be associated with the production org (--target-org) that contains the sandbox licenses.
+
+  -f, --definition-file=<value>  Path to a sandbox definition file.
+
+    The sandbox definition file is a blueprint for the sandbox. You can create different definition files for each
+    sandbox type that you use in the development process. See
+    <https://developer.salesforce.com/docs/atlas.en-us.sfdx_dev.meta/sfdx_dev/sfdx_dev_sandbox_definition.htm> for all
+    the options you can specify in the definition file.
+
+  -n, --name=<value>  Name of the sandbox org.
+
+    The name must be a unique alphanumeric string (10 or fewer characters) to identify the sandbox. You can’t reuse a
+    name while a sandbox is in the process of being deleted.
+
+  -o, --target-org=<value>  Username or alias of the production org that contains the sandbox license.
+
+    When it creates the sandbox org, Salesforce copies the metadata, and optionally data, from your production org to
+    the new sandbox org.
+
+  -w, --wait=<minutes>  Number of minutes to wait for the sandbox org to be ready.
+
+    If the command continues to run after the wait period, the CLI returns control of the terminal to you and displays
+    the "sf org resume sandbox" command you run to check the status of the create. The displayed command includes the
+    job ID for the running sandbox creation.
+
+  --async  Request the sandbox creation, but don't wait for it to complete.
+
+    The command immediately displays the job ID and returns control of the terminal to you. This way, you can continue
+    to use the CLI. To check the status of the sandbox creation, run "sf org resume sandbox".
+
+  --no-track-source  Do not use source tracking for this sandbox.
+
+    We recommend you enable source tracking in Developer and Developer Pro sandbox, which is why it's the default
+    behavior. Source tracking allows you to track the changes you make to your metadata, both in your local project and
+    in the sandbox, and to detect any conflicts between the two.
+
+    To disable source tracking in the new sandbox, specify the --no-track-source flag. The main reason to disable source
+    tracking is for performance. For example, while you probably want to deploy metadata and run Apex tests in your
+    CI/CD jobs, you probably don't want to incur the costs of source tracking (checking for conflicts, polling the
+    SourceMember object, various file system operations.) This is a good use case for disabling source tracking in the
+    sandbox.
+```
+
+_See code: [src/commands/org/create/sandbox.ts](https://github.com/salesforcecli/plugin-org/blob/v4.4.8/src/commands/org/create/sandbox.ts)_
+
+## `sf org create scratch`
+
+Create a scratch org.
+
+```
+USAGE
+  $ sf org create scratch -v <value> [--json] [--flags-dir <value>] [-a <value>] [--async] [-d] [-f <value>] [-c] [-e
+    developer|enterprise|group|professional|partner-developer|partner-enterprise|partner-group|partner-professional]
+    [-m] [-y <days>] [-w <minutes>] [--api-version <value>] [-i <value>] [-t] [--username <value>] [--description
+    <value>] [--name <value>] [--release preview|previous] [--admin-email <value>] [--source-org <value>]
+
+FLAGS
+  -a, --alias=<value>            Alias for the scratch org.
+  -d, --set-default              Set the scratch org as your default org
+  -f, --definition-file=<value>  Path to a scratch org definition file.
+  -i, --client-id=<value>        Consumer key of the Dev Hub connected app.
+  -t, --[no-]track-source        Use source tracking for this scratch org. Set --no-track-source to disable source
+                                 tracking.
+  -v, --target-dev-hub=<value>   (required) [default: admin@integrationtesthubna40.org] Username or alias of the Dev Hub
+                                 org.
+  -w, --wait=<minutes>           Number of minutes to wait for the scratch org to be ready.
+  -y, --duration-days=<days>     Number of days before the org expires.
+      --api-version=<value>      Override the api version used for api requests made by this command
+      --async                    Request the org, but don't wait for it to complete.
+
+PACKAGING FLAGS
+  -c, --no-ancestors  Don't include second-generation managed package (2GP) ancestors in the scratch org.
+  -m, --no-namespace  Create the scratch org with no namespace, even if the Dev Hub has a namespace.
+
+DEFINITION FILE OVERRIDE FLAGS
+  -e, --edition=<option>     Salesforce edition of the scratch org. Overrides the value of the "edition" option in the
+                             definition file, if set.
+                             <options: developer|enterprise|group|professional|partner-developer|partner-enterprise|part
+                             ner-group|partner-professional>
+      --admin-email=<value>  Email address that will be applied to the org's admin user. Overrides the value of the
+                             "adminEmail" option in the definition file, if set.
+      --description=<value>  Description of the scratch org in the Dev Hub. Overrides the value of the "description"
+                             option in the definition file, if set.
+      --name=<value>         Name of the org, such as "Acme Company". Overrides the value of the "orgName" option in the
+                             definition file, if set.
+      --release=<option>     Release of the scratch org as compared to the Dev Hub release.
+                             <options: preview|previous>
+      --source-org=<value>   15-character ID of the org whose shape the new scratch org will be based on. Overrides the
+                             value of the "sourceOrg" option in the definition file, if set.
+      --username=<value>     Username of the scratch org admin user. Overrides the value of the "username" option in the
+                             definition file, if set.
+
+GLOBAL FLAGS
+  --flags-dir=<value>  Import flag values from a directory.
+  --json               Format output as json.
+
+DESCRIPTION
+  Create a scratch org.
+
+  There are two ways to create a scratch org: either specify a definition file that contains the options or use the
+  --edition flag to specify the one required option.
+
+  For either method, you can also use these flags; if you use them with --definition-file, they override their
+  equivalent option in the scratch org definition file:
+
+  * --description
+  * --name  (equivalent to the "orgName" option)
+  * --username
+  * --release
+  * --edition
+  * --admin-email (equivalent to the "adminEmail" option)
+  * --source-org (equivalent to the "sourceOrg" option)
+
+  If you want to set options other than the preceding ones, such as org features or settings, you must use a definition
+  file.
+
+  You must specify a Dev Hub to create a scratch org, either with the --target-dev-hub flag or by setting your default
+  Dev Hub with the target-dev-hub configuration variable.
+
+ALIASES
+  $ sf env create scratch
+
+EXAMPLES
+  Create a Developer edition scratch org using your default Dev Hub and give the scratch org an alias:
+
+    $ sf org create scratch --edition developer --alias my-scratch-org
+
+  Create a scratch org with a definition file. Specify the Dev Hub using its alias, set the scratch org as your
+  default, and specify that it expires in 3 days:
+
+    $ sf org create scratch --target-dev-hub MyHub --definition-file config/project-scratch-def.json --set-default \
+      --duration-days 3
+
+  Create a preview Enterprise edition scratch org; for use only during Salesforce release transition periods:
+
+    $ sf org create scratch --edition enterprise --alias my-scratch-org --target-dev-hub MyHub --release preview
+
+FLAG DESCRIPTIONS
+  -a, --alias=<value>  Alias for the scratch org.
+
+    New scratch orgs include one administrator by default. The admin user's username is auto-generated and looks
+    something like test-wvkpnfm5z113@example.com. When you set an alias for a new scratch org, it's assigned this
+    username.
+
+  -e, --edition=developer|enterprise|group|professional|partner-developer|partner-enterprise|partner-group|partner-professional
+
+    Salesforce edition of the scratch org. Overrides the value of the "edition" option in the definition file, if set.
+
+    The editions that begin with "partner-" are available only if the Dev Hub org is a Partner Business Org.
+
+  -f, --definition-file=<value>  Path to a scratch org definition file.
+
+    The scratch org definition file is a blueprint for the scratch org. It mimics the shape of an org that you use in
+    the development life cycle, such as acceptance testing, packaging, or production. See
+    <https://developer.salesforce.com/docs/atlas.en-us.sfdx_dev.meta/sfdx_dev/sfdx_dev_scratch_orgs_def_file.htm> for
+    all the option you can specify in the definition file.
+
+  -t, --[no-]track-source  Use source tracking for this scratch org. Set --no-track-source to disable source tracking.
+
+    We recommend you enable source tracking in scratch orgs, which is why it's the default behavior. Source tracking
+    allows you to track the changes you make to your metadata, both in your local project and in the scratch org, and to
+    detect any conflicts between the two.
+
+    To disable source tracking in the new scratch org, specify the --no-track-source flag. The main reason to disable
+    source tracking is for performance. For example, while you probably want to deploy metadata and run Apex tests in
+    your CI/CD jobs, you probably don't want to incur the costs of source tracking (checking for conflicts, polling the
+    SourceMember object, various file system operations.) This is a good use case for disabling source tracking in the
+    scratch org.
+
+  -v, --target-dev-hub=<value>  Username or alias of the Dev Hub org.
+
+    Overrides the value of the target-dev-hub configuration variable, if set.
+
+  -w, --wait=<minutes>  Number of minutes to wait for the scratch org to be ready.
+
+    If the command continues to run after the wait period, the CLI returns control of the terminal to you and displays
+    the job ID. To resume the scratch org creation, run the org resume scratch command and pass it the job ID.
+
+  --async  Request the org, but don't wait for it to complete.
+
+    The command immediately displays the job ID and returns control of the terminal to you. This way, you can continue
+    to use the CLI. To resume the scratch org creation, run "sf org resume scratch".
+
+  --release=preview|previous  Release of the scratch org as compared to the Dev Hub release.
+
+    By default, scratch orgs are on the same release as the Dev Hub. During Salesforce release transition periods, you
+    can override this default behavior and opt in or out of the new release.
+
+  --username=<value>
+
+    Username of the scratch org admin user. Overrides the value of the "username" option in the definition file, if set.
+
+    The username must be unique within the entire scratch org and sandbox universe. You must add your own logic to
+    ensure uniqueness.
+
+    Omit this flag to have Salesforce generate a unique username for your org.
+```
+
+_See code: [src/commands/org/create/scratch.ts](https://github.com/salesforcecli/plugin-org/blob/v4.4.8/src/commands/org/create/scratch.ts)_
+
+## `sf org delete sandbox`
+
+Delete a sandbox.
+
+```
+USAGE
+  $ sf org delete sandbox -o <value> [--json] [--flags-dir <value>] [-p]
+
+FLAGS
+  -o, --target-org=<value>  (required) [default: test-krjkqrqptwhx@example.com] Username or alias of the target org. Not
+                            required if the `target-org` configuration variable is already set.
+  -p, --no-prompt           Don't prompt the user to confirm the deletion.
+
+GLOBAL FLAGS
+  --flags-dir=<value>  Import flag values from a directory.
+  --json               Format output as json.
+
+DESCRIPTION
+  Delete a sandbox.
+
+  Salesforce CLI marks the org for deletion in the production org that contains the sandbox licenses and then deletes
+  all local references to the org from your computer.
+  Specify a sandbox with either the username you used when you logged into it, or the alias you gave the sandbox when
+  you created it. Run "sf org list" to view all your orgs, including sandboxes, and their aliases.
+  Both the sandbox and the associated production org must already be authenticated with the CLI to successfully delete
+  the sandbox.
+
+ALIASES
+  $ sf env delete sandbox
+
+EXAMPLES
+  Delete a sandbox with alias my-sandbox:
+
+    $ sf org delete sandbox --target-org my-sandbox
+
+  Specify a username instead of an alias:
+
+    $ sf org delete sandbox --target-org myusername@example.com.qa
+
+  Delete the sandbox without prompting to confirm:
+
+    $ sf org delete sandbox --target-org my-sandbox --no-prompt
+```
+
+_See code: [src/commands/org/delete/sandbox.ts](https://github.com/salesforcecli/plugin-org/blob/v4.4.8/src/commands/org/delete/sandbox.ts)_
+
+## `sf org delete scratch`
+
+Delete a scratch org.
+
+```
+USAGE
+  $ sf org delete scratch -o <value> [--json] [--flags-dir <value>] [-p]
+
+FLAGS
+  -o, --target-org=<value>  (required) [default: test-krjkqrqptwhx@example.com] Username or alias of the target org. Not
+                            required if the `target-org` configuration variable is already set.
+  -p, --no-prompt           Don't prompt the user to confirm the deletion.
+
+GLOBAL FLAGS
+  --flags-dir=<value>  Import flag values from a directory.
+  --json               Format output as json.
+
+DESCRIPTION
+  Delete a scratch org.
+
+  Salesforce CLI marks the org for deletion in the Dev Hub org and then deletes all local references to the org from
+  your computer.
+  Specify a scratch org with either the username or the alias you gave the scratch org when you created it. Run "sf org
+  list" to view all your orgs, including scratch orgs, and their aliases.
+
+ALIASES
+  $ sf env delete scratch
+
+EXAMPLES
+  Delete a scratch org with alias my-scratch-org:
+
+    $ sf org delete scratch --target-org my-scratch-org
+
+  Specify a username instead of an alias:
+
+    $ sf org delete scratch --target-org test-123456-abcdefg@example.com
+
+  Delete the scratch org without prompting to confirm :
+
+    $ sf org delete scratch --target-org my-scratch-org --no-prompt
+```
+
+_See code: [src/commands/org/delete/scratch.ts](https://github.com/salesforcecli/plugin-org/blob/v4.4.8/src/commands/org/delete/scratch.ts)_
+
+## `sf org disable tracking`
+
+Prevent Salesforce CLI from tracking changes in your source files between your project and an org.
+
+```
+USAGE
+  $ sf org disable tracking -o <value> [--json] [--flags-dir <value>]
+
+FLAGS
+  -o, --target-org=<value>  (required) [default: test-krjkqrqptwhx@example.com] Username or alias of the target org. Not
+                            required if the `target-org` configuration variable is already set.
+
+GLOBAL FLAGS
+  --flags-dir=<value>  Import flag values from a directory.
+  --json               Format output as json.
+
+DESCRIPTION
+  Prevent Salesforce CLI from tracking changes in your source files between your project and an org.
+
+  Disabling source tracking has no direct effect on the org, it affects only your local environment. Specifically,
+  Salesforce CLI stores the setting in the org's local configuration file so that no source tracking operations are
+  executed when working with the org.
+
+EXAMPLES
+  Disable source tracking for an org with alias "myscratch":
+
+    $ sf org disable tracking --target-org myscratch
+
+  Disable source tracking for an org using a username:
+
+    $ sf org disable tracking --target-org you@example.com
+
+  Disable source tracking for your default org:
+
+    $ sf org disable tracking
+```
+
+_See code: [src/commands/org/disable/tracking.ts](https://github.com/salesforcecli/plugin-org/blob/v4.4.8/src/commands/org/disable/tracking.ts)_
+
+## `sf org display`
+
+Display information about an org.
+
+```
+USAGE
+  $ sf org display -o <value> [--json] [--flags-dir <value>] [--api-version <value>] [--verbose]
+
+FLAGS
+  -o, --target-org=<value>   (required) [default: test-krjkqrqptwhx@example.com] Username or alias of the target org.
+                             Not required if the `target-org` configuration variable is already set.
+      --api-version=<value>  Override the api version used for api requests made by this command
+      --verbose              Display the sfdxAuthUrl property.
+
+GLOBAL FLAGS
+  --flags-dir=<value>  Import flag values from a directory.
+  --json               Format output as json.
+
+DESCRIPTION
+  Display information about an org.
+
+  Output includes your access token, client Id, connected status, org ID, instance URL, username, and alias, if
+  applicable.
+
+  Use --verbose to include the SFDX auth URL. WARNING: The SFDX auth URL contains sensitive information, such as a
+  refresh token that can be used to access an org. Don't share or distribute this URL or token.
+
+  Including --verbose displays the sfdxAuthUrl property only if you authenticated to the org using "org login web" (not
+  "org login jwt").
+
+ALIASES
+  $ sf force org display
+
+EXAMPLES
+  Display information about your default org:
+
+    $ sf org display
+
+  Display information, including the sfdxAuthUrl property, about the org with alias TestOrg1:
+
+    $ sf org display --target-org TestOrg1 --verbose
+```
+
+_See code: [src/commands/org/display.ts](https://github.com/salesforcecli/plugin-org/blob/v4.4.8/src/commands/org/display.ts)_
+
+## `sf org enable tracking`
+
+Allow Salesforce CLI to track changes in your source files between your project and an org.
+
+```
+USAGE
+  $ sf org enable tracking -o <value> [--json] [--flags-dir <value>]
+
+FLAGS
+  -o, --target-org=<value>  (required) [default: test-krjkqrqptwhx@example.com] Username or alias of the target org. Not
+                            required if the `target-org` configuration variable is already set.
+
+GLOBAL FLAGS
+  --flags-dir=<value>  Import flag values from a directory.
+  --json               Format output as json.
+
+DESCRIPTION
+  Allow Salesforce CLI to track changes in your source files between your project and an org.
+
+  Enabling source tracking has no direct effect on the org, it affects only your local environment. Specifically,
+  Salesforce CLI stores the setting in the org's local configuration file so that source tracking operations are
+  executed when working with the org.
+
+  This command throws an error if the org doesn't support tracking. Examples of orgs that don't support source tracking
+  include Developer Edition orgs, production orgs, Partial Copy sandboxes, and Full sandboxes.
+
+EXAMPLES
+  Enable source tracking for an org with alias "myscratch":
+
+    $ sf org enable tracking --target-org myscratch
+
+  Enable source tracking for an org using a username:
+
+    $ sf org enable tracking --target-org you@example.com
+
+  Enable source tracking for your default org:
+
+    $ sf org enable tracking
+```
+
+_See code: [src/commands/org/enable/tracking.ts](https://github.com/salesforcecli/plugin-org/blob/v4.4.8/src/commands/org/enable/tracking.ts)_
+
+## `sf org list`
+
+List all orgs you’ve created or authenticated to.
+
+```
+USAGE
+  $ sf org list [--json] [--flags-dir <value>] [--verbose] [--all] [--clean] [-p] [--skip-connection-status]
+
+FLAGS
+  -p, --no-prompt               Don't prompt for confirmation.
+      --all                     Include expired, deleted, and unknown-status scratch orgs.
+      --clean                   Remove all local org authorizations for non-active scratch orgs. Use "org logout" to
+                                remove non-scratch orgs.
+      --skip-connection-status  Skip retrieving the connection status of non-scratch orgs.
+      --verbose                 List more information about each org.
+
+GLOBAL FLAGS
+  --flags-dir=<value>  Import flag values from a directory.
+  --json               Format output as json.
+
+ALIASES
+  $ sf force org list
+
+EXAMPLES
+  List all orgs you've created or authenticated to:
+
     $ sf org list
 
   List all orgs, including expired, deleted, and unknown-status orgs; don't include the connection status:
@@ -675,11 +1453,7 @@
     $ sf org list --clean
 ```
 
-<<<<<<< HEAD
-_See code: [src/commands/org/list.ts](https://github.com/salesforcecli/plugin-org/blob/4.3.6-dev.2/src/commands/org/list.ts)_
-=======
-_See code: [src/commands/org/list.ts](https://github.com/salesforcecli/plugin-org/blob/4.4.8/src/commands/org/list.ts)_
->>>>>>> 3499c53b
+_See code: [src/commands/org/list.ts](https://github.com/salesforcecli/plugin-org/blob/v4.4.8/src/commands/org/list.ts)_
 
 ## `sf org list metadata`
 
@@ -694,8 +1468,8 @@
   -f, --output-file=<value>    Pathname of the file in which to write the results.
   -m, --metadata-type=<value>  (required) Metadata type to be retrieved, such as CustomObject; metadata type names are
                                case-sensitive.
-  -o, --target-org=<value>     (required) Username or alias of the target org. Not required if the `target-org`
-                               configuration variable is already set.
+  -o, --target-org=<value>     (required) [default: test-krjkqrqptwhx@example.com] Username or alias of the target org.
+                               Not required if the `target-org` configuration variable is already set.
       --api-version=<value>    API version to use; default is the most recent API version.
       --folder=<value>         Folder associated with the component; required for components that use folders; folder
                                names are case-sensitive.
@@ -746,11 +1520,7 @@
     Examples of metadata types that use folders are Dashboard, Document, EmailTemplate, and Report.
 ```
 
-<<<<<<< HEAD
-_See code: [src/commands/org/list/metadata.ts](https://github.com/salesforcecli/plugin-org/blob/4.3.6-dev.2/src/commands/org/list/metadata.ts)_
-=======
-_See code: [src/commands/org/list/metadata.ts](https://github.com/salesforcecli/plugin-org/blob/4.4.8/src/commands/org/list/metadata.ts)_
->>>>>>> 3499c53b
+_See code: [src/commands/org/list/metadata.ts](https://github.com/salesforcecli/plugin-org/blob/v4.4.8/src/commands/org/list/metadata.ts)_
 
 ## `sf org list metadata-types`
 
@@ -762,8 +1532,8 @@
 
 FLAGS
   -f, --output-file=<value>  Pathname of the file in which to write the results.
-  -o, --target-org=<value>   (required) Username or alias of the target org. Not required if the `target-org`
-                             configuration variable is already set.
+  -o, --target-org=<value>   (required) [default: test-krjkqrqptwhx@example.com] Username or alias of the target org.
+                             Not required if the `target-org` configuration variable is already set.
       --api-version=<value>  API version to use; default is the most recent API version.
 
 GLOBAL FLAGS
@@ -805,11 +1575,7 @@
     Override the api version used for api requests made by this command
 ```
 
-<<<<<<< HEAD
-_See code: [src/commands/org/list/metadata-types.ts](https://github.com/salesforcecli/plugin-org/blob/4.3.6-dev.2/src/commands/org/list/metadata-types.ts)_
-=======
-_See code: [src/commands/org/list/metadata-types.ts](https://github.com/salesforcecli/plugin-org/blob/4.4.8/src/commands/org/list/metadata-types.ts)_
->>>>>>> 3499c53b
+_See code: [src/commands/org/list/metadata-types.ts](https://github.com/salesforcecli/plugin-org/blob/v4.4.8/src/commands/org/list/metadata-types.ts)_
 
 ## `sf org open`
 
@@ -824,8 +1590,8 @@
   -b, --browser=<option>     Browser where the org opens.
                              <options: chrome|edge|firefox>
   -f, --source-file=<value>  Path to an ApexPage or FlexiPage to open in Lightning App Builder.
-  -o, --target-org=<value>   (required) Username or alias of the target org. Not required if the `target-org`
-                             configuration variable is already set.
+  -o, --target-org=<value>   (required) [default: test-krjkqrqptwhx@example.com] Username or alias of the target org.
+                             Not required if the `target-org` configuration variable is already set.
   -p, --path=<value>         Navigation URL path to open a specific page.
   -r, --url-only             Display navigation URL, but don’t launch browser.
       --api-version=<value>  Override the api version used for api requests made by this command
@@ -881,11 +1647,7 @@
     $ sf org open --source-file force-app/main/default/flows/Hello.flow-meta.xml
 ```
 
-<<<<<<< HEAD
-_See code: [src/commands/org/open.ts](https://github.com/salesforcecli/plugin-org/blob/4.3.6-dev.2/src/commands/org/open.ts)_
-=======
-_See code: [src/commands/org/open.ts](https://github.com/salesforcecli/plugin-org/blob/4.4.8/src/commands/org/open.ts)_
->>>>>>> 3499c53b
+_See code: [src/commands/org/open.ts](https://github.com/salesforcecli/plugin-org/blob/v4.4.8/src/commands/org/open.ts)_
 
 ## `sf org refresh sandbox`
 
@@ -900,7 +1662,8 @@
   -f, --definition-file=<value>  Path to a sandbox definition file for overriding its configuration when you refresh it.
   -i, --poll-interval=<seconds>  Number of seconds to wait between status polling requests.
   -n, --name=<value>             Name of the existing sandbox org in your production org that you want to refresh.
-  -o, --target-org=<value>       (required) Username or alias of the production org that contains the sandbox license.
+  -o, --target-org=<value>       (required) [default: test-krjkqrqptwhx@example.com] Username or alias of the production
+                                 org that contains the sandbox license.
   -w, --wait=<minutes>           Number of minutes to poll for sandbox refresh status.
       --async                    Request the sandbox refresh, but don't wait for it to complete.
       --no-auto-activate         Disable auto-activation of the sandbox after a successful refresh.
@@ -938,7 +1701,9 @@
     $ sf org refresh sandbox --definition-file devSbx3-config.json --target-org prodOrg
 
 FLAG DESCRIPTIONS
-  -f, --definition-file=<value>  Path to a sandbox definition file for overriding its configuration when you refresh it.
+  -f, --definition-file=<value>
+
+    Path to a sandbox definition file for overriding its configuration when you refresh it.
 
     The sandbox definition file is a blueprint for the sandbox; use the file to change the sandbox configuration during
     a refresh. If you don't want to change the sandbox configuration when you refresh it, then simply use the --name
@@ -962,11 +1727,7 @@
     By default, a sandbox auto-activates after a refresh. Use this flag to control sandbox activation manually.
 ```
 
-<<<<<<< HEAD
-_See code: [src/commands/org/refresh/sandbox.ts](https://github.com/salesforcecli/plugin-org/blob/4.3.6-dev.2/src/commands/org/refresh/sandbox.ts)_
-=======
-_See code: [src/commands/org/refresh/sandbox.ts](https://github.com/salesforcecli/plugin-org/blob/4.4.8/src/commands/org/refresh/sandbox.ts)_
->>>>>>> 3499c53b
+_See code: [src/commands/org/refresh/sandbox.ts](https://github.com/salesforcecli/plugin-org/blob/v4.4.8/src/commands/org/refresh/sandbox.ts)_
 
 ## `sf org resume sandbox`
 
@@ -980,7 +1741,8 @@
   -i, --job-id=<value>      Job ID of the incomplete sandbox creation that you want to check the status of.
   -l, --use-most-recent     Use the most recent sandbox create request.
   -n, --name=<value>        Name of the sandbox org.
-  -o, --target-org=<value>  Username or alias of the production org that contains the sandbox license.
+  -o, --target-org=<value>  [default: test-krjkqrqptwhx@example.com] Username or alias of the production org that
+                            contains the sandbox license.
   -w, --wait=<minutes>      [default: 0 minutes] Number of minutes to wait for the sandbox org to be ready.
 
 GLOBAL FLAGS
@@ -1029,11 +1791,7 @@
     returns the job ID. To resume checking the sandbox creation, rerun this command.
 ```
 
-<<<<<<< HEAD
-_See code: [src/commands/org/resume/sandbox.ts](https://github.com/salesforcecli/plugin-org/blob/4.3.6-dev.2/src/commands/org/resume/sandbox.ts)_
-=======
-_See code: [src/commands/org/resume/sandbox.ts](https://github.com/salesforcecli/plugin-org/blob/4.4.8/src/commands/org/resume/sandbox.ts)_
->>>>>>> 3499c53b
+_See code: [src/commands/org/resume/sandbox.ts](https://github.com/salesforcecli/plugin-org/blob/v4.4.8/src/commands/org/resume/sandbox.ts)_
 
 ## `sf org resume scratch`
 
@@ -1080,10 +1838,6 @@
     The job ID is valid for 24 hours after you start the scratch org creation.
 ```
 
-<<<<<<< HEAD
-_See code: [src/commands/org/resume/scratch.ts](https://github.com/salesforcecli/plugin-org/blob/4.3.6-dev.2/src/commands/org/resume/scratch.ts)_
-=======
-_See code: [src/commands/org/resume/scratch.ts](https://github.com/salesforcecli/plugin-org/blob/4.4.8/src/commands/org/resume/scratch.ts)_
->>>>>>> 3499c53b
+_See code: [src/commands/org/resume/scratch.ts](https://github.com/salesforcecli/plugin-org/blob/v4.4.8/src/commands/org/resume/scratch.ts)_
 
 <!-- commandsstop -->